"""
Base metric interface for WebMainBench.
"""

from abc import ABC, abstractmethod
from dataclasses import dataclass
from typing import Dict, Any, List, Optional, Union
import traceback
import re

class ParagraphTextType(object):
    TEXT = 'text'
    MARKDOWN = 'md'
    EQUATION_INLINE = 'equation-inline'
    CODE_INLINE = 'code-inline'

class DocElementType(object):
    PARAGRAPH = 'paragraph'
    LIST = 'list'
    SIMPLE_TABLE = 'simple_table'
    COMPLEX_TABLE = 'complex_table'
    EQUATION_INTERLINE = 'equation-interline'
    CODE = 'code'
    TITLE = 'title'

    EQUATION_INLINE = ParagraphTextType.EQUATION_INLINE

    IMAGE = 'image'
    AUDIO = 'audio'
    VIDEO = 'video'

    MM_NODE_LIST = [IMAGE, AUDIO, VIDEO]

class ParagraphTextType(object):
    TEXT = 'text'
    MARKDOWN = 'md'
    EQUATION_INLINE = 'equation-inline'
    CODE_INLINE = 'code-inline'


class DocElementType(object):
    PARAGRAPH = 'paragraph'
    LIST = 'list'
    SIMPLE_TABLE = 'simple_table'
    COMPLEX_TABLE = 'complex_table'
    EQUATION_INTERLINE = 'equation-interline'
    CODE = 'code'
    TITLE = 'title'

    EQUATION_INLINE = ParagraphTextType.EQUATION_INLINE

    IMAGE = 'image'
    AUDIO = 'audio'
    VIDEO = 'video'

    MM_NODE_LIST = [IMAGE, AUDIO, VIDEO]


@dataclass
class MetricResult:
    """Result of metric calculation."""

    metric_name: str
    score: float
    details: Dict[str, Any] = None
    success: bool = True
    error_message: Optional[str] = None

    def __post_init__(self):
        if self.details is None:
            self.details = {}

    def to_dict(self) -> Dict[str, Any]:
        """Convert to dictionary format."""
        return {
            "metric_name": self.metric_name,
            "score": self.score,
            "details": self.details,
            "success": self.success,
            "error_message": self.error_message,
        }

    @classmethod
    def from_dict(cls, data: Dict[str, Any]) -> "MetricResult":
        """Create from dictionary."""
        return cls(**data)

    @classmethod
    def create_error_result(cls, metric_name: str, error_message: str) -> "MetricResult":
        """Create an error result."""
        return cls(
            metric_name=metric_name,
            score=0.0,
            success=False,
            error_message=error_message
        )


class BaseMetric(ABC):
    """Base class for all evaluation metrics."""

    def __init__(self, name: str, config: Dict[str, Any] = None):
        """
        Initialize the metric.

        Args:
            name: Name of the metric
            config: Configuration dictionary
        """
        self.name = name
        self.config = config or {}
        self._setup()

    @abstractmethod
    def _setup(self) -> None:
        """Setup the metric (load models, initialize components, etc.)."""
        pass

    @abstractmethod
    def _calculate_score(self, predicted: Any, groundtruth: Any, **kwargs) -> MetricResult:
        """
        Calculate the metric score.

        Args:
            predicted: Predicted/extracted content
            groundtruth: Ground truth content
            **kwargs: Additional arguments

        Returns:
            MetricResult instance
        """
        pass

    def calculate(self, predicted: Any, groundtruth: Any, **kwargs) -> MetricResult:
        """
        Calculate metric with error handling.

        Args:
            predicted: Predicted/extracted content
            groundtruth: Ground truth content
            **kwargs: Additional arguments

        Returns:
            MetricResult instance
        """
        try:
            return self._calculate_score(predicted, groundtruth, **kwargs)
        except Exception as e:
            error_message = f"Metric calculation failed: {str(e)}"
            return MetricResult.create_error_result(self.name, error_message)

    def batch_calculate(self, predicted_list: List[Any],
                        groundtruth_list: List[Any],
                        **kwargs) -> List[MetricResult]:
        """
        Calculate metrics for multiple samples.

        Args:
            predicted_list: List of predicted/extracted content
            groundtruth_list: List of ground truth content
            **kwargs: Additional arguments

        Returns:
            List of MetricResult instances
        """
        results = []
        for pred, gt in zip(predicted_list, groundtruth_list):
            result = self.calculate(pred, gt, **kwargs)
            results.append(result)
        return results

    @staticmethod
    def split_content(text: str, content_list: List[Dict[str, Any]] = None) -> Dict[str, str]:
        """
        统一的内容分割方法，将文本分为代码、公式、表格和剩余文本4个部分。

        Args:
            text: 原始markdown文本
            content_list: 结构化内容列表（来自llm-webkit等）

        Returns:
            Dict with keys: 'code', 'formula', 'table', 'text'
        """
        # 优先从content_list中提取
        if content_list:
            extracted_content = BaseMetric._extract_from_content_list(content_list)
            if any(extracted_content.values()):
                return extracted_content

        # 从markdown文本中提取
        return BaseMetric._extract_from_markdown(text or "")

    @staticmethod
    def _extract_from_content_list(content_list: List[Dict[str, Any]]) -> Dict[str, str]:
        """从content_list中递归提取各种类型的内容"""
        extracted = {
            'code': [],
            'formula': [],
            'table': [],
            'text': []
        }

        def _recursive_extract(items):
            if not isinstance(items, list):
                return

            for item in items:
                if not isinstance(item, dict):
                    continue

                item_type = item.get('type', '').lower()
                content = item.get('content', '').strip()

                # 根据类型分类内容
                if item_type in ['code', 'code_block', 'inline_code']:
                    if content:
                        extracted['code'].append(content)
                elif item_type in ['formula', 'math', 'equation', 'latex']:
                    if content:
                        extracted['formula'].append(content)
                elif item_type in ['table', 'table_content', 'html_table', 'table_row', 'table_cell']:
                    if content:
                        extracted['table'].append(content)
                elif item_type in ['text', 'paragraph', 'heading']:
                    if content:
                        extracted['text'].append(content)

                # 递归处理子元素
                for child_key in ['children', 'items', 'content_list']:
                    if child_key in item and isinstance(item[child_key], list):
                        _recursive_extract(item[child_key])

        _recursive_extract(content_list)

        # 将列表转换为字符串
        return {
            'code': '\n'.join(extracted['code']),
            'formula': '\n'.join(extracted['formula']),
            'table': '\n'.join(extracted['table']),
            'text': '\n'.join(extracted['text'])
        }

    @staticmethod
    def _extract_from_markdown(text: str) -> Dict[str, str]:
        """从markdown文本中提取各种类型的内容，采用extract.py的改进思路"""
        if not text:
            return {'code': '', 'formula': '', 'table': '', 'text': '', 'md': ''}
<<<<<<< HEAD

        # 预处理：移除图片
        img_pattern = r'!\[.*?\]\(.*?\)'
        text = re.sub(img_pattern, '', text)

        # 收集所有提取的内容片段
        extracted_segments = []

=======
        
        # 预处理：移除图片
        img_pattern = r'!\[.*?\]\(.*?\)'
        text = re.sub(img_pattern, '', text)
        
        # 收集所有提取的内容片段
        extracted_segments = []
        
>>>>>>> 2baf561a
        # 1. 提取代码块 - 使用更精确的匹配
        code_parts = []
        code_block_pattern = r'```(\w+)?\n(.*?)```'
        for match in re.finditer(code_block_pattern, text, re.DOTALL):
            language = match.group(1) or ''
            code_content = match.group(2).strip()
            code_block = match.group(0)
            extracted_segments.append((match.start(), match.end(), code_block))
            code_parts.append(f"```{language}\n{code_content}\n```")
<<<<<<< HEAD

=======
        
>>>>>>> 2baf561a
        # 行内代码
        inline_code_pattern = r'`([^`]+)`'
        for match in re.finditer(inline_code_pattern, text):
            inline_code = match.group(0)
            code_content = match.group(1)
            extracted_segments.append((match.start(), match.end(), inline_code))
            code_parts.append(code_content)
<<<<<<< HEAD

=======
        
>>>>>>> 2baf561a
        # 2. 提取数学公式 - 使用更全面的模式
        formula_parts = []
        # 块级公式
        display_patterns = [
<<<<<<< HEAD
            r'\$\$(.*?)\$\$',  # $$...$$
            r'\\\[(.*?)\\\]',  # \[...\]
            r'\\begin\{equation\*?\}(.*?)\\end\{equation\*?\}',  # equation环境
            r'\\begin\{align\*?\}(.*?)\\end\{align\*?\}',  # align环境
            r'\\begin\{gather\*?\}(.*?)\\end\{gather\*?\}',  # gather环境
            r'\\begin\{eqnarray\*?\}(.*?)\\end\{eqnarray\*?\}',  # eqnarray环境
            r'\\begin\{multline\*?\}(.*?)\\end\{multline\*?\}',  # multline环境
            r'\\begin\{split\}(.*?)\\end\{split\}'  # split环境
        ]

=======
            r'\$\$(.*?)\$\$',           # $$...$$
            r'\\\[(.*?)\\\]',           # \[...\]
            r'\\begin\{equation\*?\}(.*?)\\end\{equation\*?\}',  # equation环境
            r'\\begin\{align\*?\}(.*?)\\end\{align\*?\}',        # align环境
            r'\\begin\{gather\*?\}(.*?)\\end\{gather\*?\}',      # gather环境
            r'\\begin\{eqnarray\*?\}(.*?)\\end\{eqnarray\*?\}',  # eqnarray环境
            r'\\begin\{multline\*?\}(.*?)\\end\{multline\*?\}',  # multline环境
            r'\\begin\{split\}(.*?)\\end\{split\}'               # split环境
        ]
        
>>>>>>> 2baf561a
        for pattern in display_patterns:
            for match in re.finditer(pattern, text, re.DOTALL):
                formula_full = match.group(0)
                formula_content = match.group(1)
                extracted_segments.append((match.start(), match.end(), formula_full))
                if formula_content.strip():
                    # 统一格式为$$...$$
                    clean_content = formula_content.strip()
                    formula_parts.append(f"$${clean_content}$$")
<<<<<<< HEAD

=======
        
>>>>>>> 2baf561a
        # 行内公式
        inline_patterns = [
            # 更精确的行内公式匹配，避免误识别价格
            r'(?<!\$)\$(?!\$)([^$\n]+?)(?<!\$)\$(?!\$)',  # $...$ (避免$$)
<<<<<<< HEAD
            r'\\\((.*?)\\\)'  # \(...\)
        ]

=======
            r'\\\((.*?)\\\)'                               # \(...\)
        ]
        
>>>>>>> 2baf561a
        for pattern in inline_patterns:
            for match in re.finditer(pattern, text):
                formula_full = match.group(0)
                formula_content = match.group(1)
<<<<<<< HEAD

=======
                
>>>>>>> 2baf561a
                # 添加验证：检查内容是否真的像数学公式
                if BaseMetric._is_valid_math_formula(formula_content):
                    extracted_segments.append((match.start(), match.end(), formula_full))
                    if formula_content.strip():
                        formula_parts.append(f"${formula_content.strip()}$")
<<<<<<< HEAD

        # 3. 提取表格 - 使用栈结构处理嵌套
        table_parts = []

=======
        
        # 3. 提取表格 - 使用栈结构处理嵌套
        table_parts = []
        
>>>>>>> 2baf561a
        # 提取HTML表格
        def extract_html_tables(content):
            """使用栈结构提取嵌套的HTML表格"""
            begin_pattern = r'<table(?:[^>]*)>'
            end_pattern = r'</table>'
<<<<<<< HEAD

=======
            
>>>>>>> 2baf561a
            tables = []
            positions = []
            current_pos = 0
            stack = []
<<<<<<< HEAD

            while current_pos < len(content):
                begin_match = re.search(begin_pattern, content[current_pos:])
                end_match = re.search(end_pattern, content[current_pos:])

                if not begin_match and not end_match:
                    break

=======
            
            while current_pos < len(content):
                begin_match = re.search(begin_pattern, content[current_pos:])
                end_match = re.search(end_pattern, content[current_pos:])
                
                if not begin_match and not end_match:
                    break
                    
>>>>>>> 2baf561a
                if begin_match and (not end_match or begin_match.start() < end_match.start()):
                    stack.append(current_pos + begin_match.start())
                    current_pos += begin_match.start() + len(begin_match.group())
                elif end_match:
                    if stack:
                        start_pos = stack.pop()
                        if not stack:  # 栈为空表示找到完整表格
                            end_pos = current_pos + end_match.start() + len(end_match.group())
                            table_code = content[start_pos:end_pos]
                            tables.append(table_code)
                            positions.append((start_pos, end_pos))
                    current_pos += end_match.start() + len(end_match.group())
                else:
                    current_pos += 1
<<<<<<< HEAD

            return tables, positions

=======
            
            return tables, positions
        
>>>>>>> 2baf561a
        html_tables, html_positions = extract_html_tables(text)
        for table, (start, end) in zip(html_tables, html_positions):
            extracted_segments.append((start, end, table))
            table_parts.append(table)
<<<<<<< HEAD

=======
        
>>>>>>> 2baf561a
        # 提取Markdown表格
        def extract_markdown_tables(content):
            """提取Markdown表格"""
            lines = content.split('\n')
            tables = []
            positions = []
            table_lines = []
            in_table = False
            table_start = 0
<<<<<<< HEAD

=======
            
>>>>>>> 2baf561a
            for i, line in enumerate(lines):
                if '|' in line and line.strip():
                    # 检查是否真的是表格行
                    if BaseMetric._is_valid_table_row(line):
                        if not in_table:
                            in_table = True
                            table_start = sum(len(l) + 1 for l in lines[:i])  # +1 for newline
                        table_lines.append(line)
                    elif in_table:
                        # 如果当前行不是表格行，但之前有表格行，则结束表格
                        if table_lines:
                            table_content = '\n'.join(table_lines)
                            table_end = table_start + len(table_content)
                            tables.append(table_content)
                            positions.append((table_start, table_end))
                            table_lines = []
                        in_table = False
                elif in_table:
                    # 空行或非表格行，结束表格
                    if table_lines:
                        table_content = '\n'.join(table_lines)
                        table_end = table_start + len(table_content)
                        tables.append(table_content)
                        positions.append((table_start, table_end))
                        table_lines = []
                    in_table = False
<<<<<<< HEAD

=======
            
>>>>>>> 2baf561a
            # 处理文档末尾的表格
            if table_lines:
                table_content = '\n'.join(table_lines)
                table_end = table_start + len(table_content)
                tables.append(table_content)
                positions.append((table_start, table_end))
<<<<<<< HEAD

            return tables, positions

=======
            
            return tables, positions
        
>>>>>>> 2baf561a
        md_tables, md_positions = extract_markdown_tables(text)
        for table, (start, end) in zip(md_tables, md_positions):
            extracted_segments.append((start, end, table))
            table_parts.append(table)
<<<<<<< HEAD

=======
        
>>>>>>> 2baf561a
        # 4. 提取标题
        title_parts = []
        title_pattern = r'^\s*(#{1,6})\s+(.+)$'
        for match in re.finditer(title_pattern, text, re.MULTILINE):
            level = len(match.group(1))
            title_content = match.group(2).strip()
            title_full = match.group(0)
            extracted_segments.append((match.start(), match.end(), title_full))
            title_parts.append(f"{'#' * level} {title_content}")
<<<<<<< HEAD

        # 5. 清理和替换已提取的内容
        # 按位置排序，从后往前替换，避免位置偏移
        extracted_segments.sort(key=lambda x: x[0], reverse=True)

        clean_text = text
        for start, end, segment in extracted_segments:
            clean_text = clean_text[:start] + ' ' * (end - start) + clean_text[end:]

=======
        
        # 5. 清理和替换已提取的内容
        # 按位置排序，从后往前替换，避免位置偏移
        extracted_segments.sort(key=lambda x: x[0], reverse=True)
        
        clean_text = text
        for start, end, segment in extracted_segments:
            clean_text = clean_text[:start] + ' ' * (end - start) + clean_text[end:]
        
>>>>>>> 2baf561a
        # 6. 清理LaTeX样式
        clean_text = re.sub(r'\\title\{(.*?)\}', r'\1', clean_text)
        clean_text = re.sub(r'\\section\*?\{(.*?)\}', r'\1', clean_text)
        clean_text = re.sub(r'\\text\s*\{\s*(.*?)\s*\}', r'\1', clean_text, flags=re.DOTALL)
<<<<<<< HEAD

=======
        
>>>>>>> 2baf561a
        # 7. 提取剩余文本块
        text_parts = []
        # 按段落分割
        paragraphs = clean_text.split('\n\n')
        if len(paragraphs) == 1:
            paragraphs = clean_text.split('\n')  # 如果没有双换行，按单换行分割
<<<<<<< HEAD

=======
        
>>>>>>> 2baf561a
        for para in paragraphs:
            para = para.strip()
            if para:
                # 清理多余空格和换行
                para = re.sub(r'\s+', ' ', para)
                para = para.strip()
                if para:
                    text_parts.append(para)
<<<<<<< HEAD

=======
        
>>>>>>> 2baf561a
        # 8. 处理特殊格式的数学公式
        # 处理[tex][/tex]和[itex][/itex]格式
        text_parts_processed = []
        for para in text_parts:
            # 处理[tex]...[/tex]格式
            para = re.sub(r'\[tex\](.*?)\[/tex\]', r'$$\1$$', para, flags=re.DOTALL)
            # 处理[itex]...[/itex]格式
            para = re.sub(r'\[itex\](.*?)\[/itex\]', r'$\1$', para, flags=re.DOTALL)
            text_parts_processed.append(para)
<<<<<<< HEAD

=======
        
>>>>>>> 2baf561a
        return {
            'code': '\n\n'.join(code_parts),
            'formula': '\n\n'.join(formula_parts),
            'table': '\n\n'.join(table_parts),
            'text': '\n\n'.join(text_parts_processed),
            'md': text
        }
<<<<<<< HEAD

=======
    
>>>>>>> 2baf561a
    @staticmethod
    def _is_valid_math_formula(content: str) -> bool:
        """
        验证内容是否为有效的数学公式
        Args:
            content: 被$包围的内容
        Returns:
            bool: 是否为有效的数学公式
        """
        content = content.strip()
<<<<<<< HEAD

        # 如果内容太短，可能是价格
        if len(content) < 3:
            return False

        # 检查是否是不完整的公式（以-结尾）
        if content.endswith('-'):
            return False

=======
        
        # 如果内容太短，可能是价格
        if len(content) < 3:
            return False
        
        # 检查是否是不完整的公式（以-结尾）
        if content.endswith('-'):
            return False
        
>>>>>>> 2baf561a
        # 检查文字密度 - 数学公式不应该包含太多完整单词
        words = content.split()
        long_words = [word for word in words if len(word) > 6]  # 超过6个字符的单词
        word_density = len(long_words) / len(words) if words else 0
<<<<<<< HEAD

        # 如果包含太多长单词，可能是价格或普通文本
        if word_density > 0.3:  # 超过30%是长单词
            return False

=======
        
        # 如果包含太多长单词，可能是价格或普通文本
        if word_density > 0.3:  # 超过30%是长单词
            return False
        
>>>>>>> 2baf561a
        # 检查是否包含常见的价格相关词汇
        price_words = [
            'billion', 'million', 'thousand', 'hundred', 'dollars', 'dollar',
            'cents', 'cent', 'pounds', 'pound', 'euros', 'euro', 'yuan',
            'won', 'yen', 'rupees', 'rupee', 'francs', 'franc', 'marks',
            'mark', 'pesos', 'peso', 'liras', 'lira', 'kroner', 'krona',
            'kronor', 'krona', 'zloty', 'forint', 'koruna', 'leu', 'lei',
            'lev', 'leva', 'taka', 'ringgit', 'baht', 'dong', 'rupiah',
            'tugrik', 'kyat', 'kip', 'riel', 'kina', 'vatu', 'tala',
            'paanga', 'tolar', 'tolarjev', 'tolarja', 'tolarjev', 'tolarja',
            'credits', 'range', 'per', 'day', 'video', 'set', 'photos', 'costs',
            'total', 'month', 'year', 'week', 'hour', 'minute', 'second'
        ]
<<<<<<< HEAD

        content_lower = content.lower()
        has_price_words = any(word in content_lower for word in price_words)

        # 如果包含价格词汇，很可能不是公式
        if has_price_words:
            return False

=======
        
        content_lower = content.lower()
        has_price_words = any(word in content_lower for word in price_words)
        
        # 如果包含价格词汇，很可能不是公式
        if has_price_words:
            return False
        
>>>>>>> 2baf561a
        # 检查是否包含常见的数学符号
        math_symbols = [
            r'[+\-*/=<>≤≥≠≈]',  # 数学运算符
            r'[αβγδεθλμπσφω]',  # 希腊字母
<<<<<<< HEAD
            r'[∫∑∏√∞∂∇]',  # 数学符号
            r'[()\[\]{}]',  # 括号
            r'[a-zA-Z]',  # 字母
            r'[0-9]',  # 数字
            r'[^a-zA-Z0-9\s]'  # 特殊字符
        ]

        # 检查是否包含数学符号
        has_math_symbols = any(re.search(pattern, content) for pattern in math_symbols)

        # 检查是否看起来像价格（只包含数字、逗号、点和美元符号）
        price_pattern = r'^[\d,\.\s]+$'
        looks_like_price = bool(re.match(price_pattern, content))

=======
            r'[∫∑∏√∞∂∇]',      # 数学符号
            r'[()\[\]{}]',      # 括号
            r'[a-zA-Z]',        # 字母
            r'[0-9]',           # 数字
            r'[^a-zA-Z0-9\s]'   # 特殊字符
        ]
        
        # 检查是否包含数学符号
        has_math_symbols = any(re.search(pattern, content) for pattern in math_symbols)
        
        # 检查是否看起来像价格（只包含数字、逗号、点和美元符号）
        price_pattern = r'^[\d,\.\s]+$'
        looks_like_price = bool(re.match(price_pattern, content))
        
>>>>>>> 2baf561a
        # 检查是否包含货币单位
        currency_patterns = [
            r'\$[\d,\.]+',  # $29.8 billion
            r'[\d,\.]+\s*billion',  # 29.8 billion
            r'[\d,\.]+\s*million',  # 815 million
            r'[\d,\.]+\s*thousand',  # 500 thousand
            r'[\d,\.]+\s*k',  # 50k
            r'[\d,\.]+\s*K',  # 50K
            r'[\d,\.]+\s*\$',  # 29.8 $
            r'\$[\d,\.]+\s*[a-zA-Z]+',  # $29.8 billion
        ]
        has_currency_units = any(re.search(pattern, content, re.IGNORECASE) for pattern in currency_patterns)
<<<<<<< HEAD

=======
        
>>>>>>> 2baf561a
        # 检查是否包含常见的数学关键词
        math_keywords = [
            'sin', 'cos', 'tan', 'log', 'ln', 'exp', 'sqrt', 'frac',
            'sum', 'prod', 'int', 'lim', 'inf', 'infty', 'alpha', 'beta',
            'gamma', 'delta', 'theta', 'lambda', 'mu', 'pi', 'sigma', 'phi', 'omega'
        ]
        has_math_keywords = any(keyword in content.lower() for keyword in math_keywords)
<<<<<<< HEAD

        # 检查是否包含LaTeX命令
        latex_pattern = r'\\[a-zA-Z]+'
        has_latex_commands = bool(re.search(latex_pattern, content))

        # 检查是否包含数学运算符（更严格的检查）
        math_operators = [
            r'[+\-*/=<>≤≥≠≈]',  # 基本运算符
            r'[∫∑∏√∞∂∇]',  # 高级数学符号
            r'[αβγδεθλμπσφω]',  # 希腊字母
            r'[()\[\]{}]',  # 括号
        ]
        has_math_operators = any(re.search(pattern, content) for pattern in math_operators)

        # 检查是否包含字母和数字的组合（可能是变量）
        has_variable_pattern = re.search(r'[a-zA-Z].*[0-9]|[0-9].*[a-zA-Z]', content)

=======
        
        # 检查是否包含LaTeX命令
        latex_pattern = r'\\[a-zA-Z]+'
        has_latex_commands = bool(re.search(latex_pattern, content))
        
        # 检查是否包含数学运算符（更严格的检查）
        math_operators = [
            r'[+\-*/=<>≤≥≠≈]',  # 基本运算符
            r'[∫∑∏√∞∂∇]',      # 高级数学符号
            r'[αβγδεθλμπσφω]',  # 希腊字母
            r'[()\[\]{}]',      # 括号
        ]
        has_math_operators = any(re.search(pattern, content) for pattern in math_operators)
        
        # 检查是否包含字母和数字的组合（可能是变量）
        has_variable_pattern = re.search(r'[a-zA-Z].*[0-9]|[0-9].*[a-zA-Z]', content)
        
>>>>>>> 2baf561a
        # 检查是否包含常见的数学函数和符号
        math_functions = [
            r'\\[a-zA-Z]+',  # LaTeX命令
            r'[a-zA-Z]+\s*\(',  # 函数调用
            r'[a-zA-Z]+\s*[+\-*/=]',  # 变量运算
            r'[+\-*/=]\s*[a-zA-Z]+',  # 运算变量
        ]
        has_math_functions = any(re.search(pattern, content) for pattern in math_functions)
<<<<<<< HEAD

        # 如果是价格格式且没有数学符号，则不是公式
        if (
                looks_like_price or has_currency_units) and not has_math_operators and not has_math_keywords and not has_latex_commands:
            return False

        # 如果包含数学符号、关键词或LaTeX命令，则可能是公式
        if has_math_operators or has_math_keywords or has_latex_commands or has_math_functions:
            return True

        # 如果内容包含字母和数字的组合，可能是公式
        if has_variable_pattern:
            return True

        # 如果内容包含特殊字符且长度适中，可能是公式
        if len(content) > 5 and re.search(r'[^a-zA-Z0-9\s]', content):
            return True

        # 默认情况下，不是公式
        return False

=======
        
        # 如果是价格格式且没有数学符号，则不是公式
        if (looks_like_price or has_currency_units) and not has_math_operators and not has_math_keywords and not has_latex_commands:
            return False
        
        # 如果包含数学符号、关键词或LaTeX命令，则可能是公式
        if has_math_operators or has_math_keywords or has_latex_commands or has_math_functions:
            return True
        
        # 如果内容包含字母和数字的组合，可能是公式
        if has_variable_pattern:
            return True
        
        # 如果内容包含特殊字符且长度适中，可能是公式
        if len(content) > 5 and re.search(r'[^a-zA-Z0-9\s]', content):
            return True
        
        # 默认情况下，不是公式
        return False
    
>>>>>>> 2baf561a
    @staticmethod
    def _is_valid_table_row(line: str) -> bool:
        """
        验证是否为有效的表格行
        Args:
            line: 包含竖线的行
        Returns:
            bool: 是否为有效的表格行
        """
        line = line.strip()
<<<<<<< HEAD

        # 如果行太短，可能不是表格
        if len(line) < 5:
            return False

=======
        
        # 如果行太短，可能不是表格
        if len(line) < 5:
            return False
        
>>>>>>> 2baf561a
        # 检查是否包含数学公式中的绝对值符号
        # 数学公式中的绝对值通常有这种模式：|变量名| 或 |表达式|
        if re.search(r'\|[A-Za-zαβγδεθλμπσφω]+\|', line):
            return False
<<<<<<< HEAD

        # 检查是否包含数学公式中的绝对值（更复杂的模式）
        if re.search(r'\|[^|]+\|', line) and re.search(r'[+\-*/=<>≤≥≠≈∫∑∏√∞∂∇]', line):
            return False

        # 检查是否包含LaTeX数学环境
        if re.search(r'\\begin\{.*\}', line) or re.search(r'\\end\{.*\}', line):
            return False

        # 检查是否包含LaTeX命令
        if re.search(r'\\[a-zA-Z]+', line):
            return False

        # 计算竖线数量
        pipe_count = line.count('|')

        # 如果竖线太少，可能不是表格
        if pipe_count < 2:
            return False

        # 检查是否包含分隔符行（只包含 | - : 和空格）
        if re.match(r'^[\s|\-:]+$', line):
            return True

=======
        
        # 检查是否包含数学公式中的绝对值（更复杂的模式）
        if re.search(r'\|[^|]+\|', line) and re.search(r'[+\-*/=<>≤≥≠≈∫∑∏√∞∂∇]', line):
            return False
        
        # 检查是否包含LaTeX数学环境
        if re.search(r'\\begin\{.*\}', line) or re.search(r'\\end\{.*\}', line):
            return False
        
        # 检查是否包含LaTeX命令
        if re.search(r'\\[a-zA-Z]+', line):
            return False
        
        # 计算竖线数量
        pipe_count = line.count('|')
        
        # 如果竖线太少，可能不是表格
        if pipe_count < 2:
            return False
        
        # 检查是否包含分隔符行（只包含 | - : 和空格）
        if re.match(r'^[\s|\-:]+$', line):
            return True
        
>>>>>>> 2baf561a
        # 检查是否包含表格单元格内容
        # 表格行应该包含非空内容
        cells = line.split('|')
        non_empty_cells = [cell.strip() for cell in cells if cell.strip()]
<<<<<<< HEAD

        # 如果非空单元格太少，可能不是表格
        if len(non_empty_cells) < 2:
            return False

        # 检查是否包含数学公式中的双竖线（范数符号）
        if re.search(r'\|\|[^|]*\|\|', line):
            return False

        # 检查是否包含代码中的逻辑运算符
        if re.search(r'\|\|', line) and not re.search(r'\$.*\|\|.*\$', line):
            return False

        # 检查是否包含常见的非表格分隔符模式
        non_table_patterns = [
            r'[A-Z]{2}\|[A-Z]{2}',  # 如 BL|NM|PT|SA
            r'\d+\s*\|\s*\d+',  # 如 8GB | 32GB
=======
        
        # 如果非空单元格太少，可能不是表格
        if len(non_empty_cells) < 2:
            return False
        
        # 检查是否包含数学公式中的双竖线（范数符号）
        if re.search(r'\|\|[^|]*\|\|', line):
            return False
        
        # 检查是否包含代码中的逻辑运算符
        if re.search(r'\|\|', line) and not re.search(r'\$.*\|\|.*\$', line):
            return False
        
        # 检查是否包含常见的非表格分隔符模式
        non_table_patterns = [
            r'[A-Z]{2}\|[A-Z]{2}',  # 如 BL|NM|PT|SA
            r'\d+\s*\|\s*\d+',      # 如 8GB | 32GB
>>>>>>> 2baf561a
            r'[A-Za-z]+\s*\|\s*[A-Za-z]+',  # 如 Drama| Biography
            r'[A-Za-z]+\s*Abstract\s*\|\s*[A-Za-z]+',  # 如 PubMed Abstract| Publisher
            r'\d+\s*×\s*\d+\s*pixels\s*\|',  # 如 98 × 240 pixels|
            r'\\[a-zA-Z]+\{[^}]*\|\s*[^}]*\}',  # LaTeX命令中的分隔符
            r'[a-zA-Z_]+\.found\([^)]*\)\s*\|\|\s*[a-zA-Z_]+\.empty\(\)',  # 代码逻辑运算符
        ]
<<<<<<< HEAD

        for pattern in non_table_patterns:
            if re.search(pattern, line):
                return False

=======
        
        for pattern in non_table_patterns:
            if re.search(pattern, line):
                return False
        
>>>>>>> 2baf561a
        # 检查是否包含数学公式 - 如果包含数学公式，通常不是表格
        if re.search(r'\$.*\$', line):
            # 检查是否包含复杂的数学内容
            math_indicators = [
                r'\\[a-zA-Z]+\{',  # LaTeX命令
<<<<<<< HEAD
                r'\\[a-zA-Z]+',  # LaTeX命令
                r'[αβγδεθλμπσφω]',  # 希腊字母
                r'[∫∑∏√∞∂∇]',  # 数学符号
                r'\\[a-zA-Z]+\s*\{[^}]*\}',  # LaTeX命令带参数
                r'\\newcommand',  # LaTeX命令定义
                r'\\renewcommand',  # LaTeX命令重定义
                r'\\begin\{',  # LaTeX环境开始
                r'\\end\{',  # LaTeX环境结束
            ]

            has_math_indicators = any(re.search(pattern, line) for pattern in math_indicators)
            if has_math_indicators:
                return False  # 包含数学公式的行不是表格

=======
                r'\\[a-zA-Z]+',    # LaTeX命令
                r'[αβγδεθλμπσφω]',  # 希腊字母
                r'[∫∑∏√∞∂∇]',      # 数学符号
                r'\\[a-zA-Z]+\s*\{[^}]*\}',  # LaTeX命令带参数
                r'\\newcommand',   # LaTeX命令定义
                r'\\renewcommand', # LaTeX命令重定义
                r'\\begin\{',      # LaTeX环境开始
                r'\\end\{',        # LaTeX环境结束
            ]
            
            has_math_indicators = any(re.search(pattern, line) for pattern in math_indicators)
            if has_math_indicators:
                return False  # 包含数学公式的行不是表格
        
>>>>>>> 2baf561a
        # 检查单元格内容是否合理
        for cell in non_empty_cells:
            # 如果单元格内容太长，可能不是表格
            if len(cell) > 100:
                return False
<<<<<<< HEAD

=======
            
>>>>>>> 2baf561a
            # 如果单元格包含太多特殊字符，可能不是表格
            special_char_ratio = len(re.findall(r'[^a-zA-Z0-9\s]', cell)) / len(cell)
            if special_char_ratio > 0.5:
                return False
<<<<<<< HEAD

            # 检查是否包含代码特征
            if re.search(r'[a-zA-Z_]+\([^)]*\)', cell):  # 函数调用
                return False

            if re.search(r'[a-zA-Z_]+\.', cell):  # 对象方法调用
                return False

        # 检查是否看起来像图片分辨率信息
        if re.search(r'\d+\s*×\s*\d+\s*pixels', line):
            return False

        # 检查是否包含文件大小信息
        if re.search(r'\d+\s*[KMGT]?B', line):
            return False

        # 检查是否包含URL或路径
        if re.search(r'https?://', line) or re.search(r'[a-zA-Z]:\\', line):
            return False

        # 检查是否包含时间格式
        if re.search(r'\d{1,2}:\d{2}(:\d{2})?', line):
            return False

        # 检查是否包含日期格式
        if re.search(r'\d{1,2}/\d{1,2}/\d{2,4}', line):
            return False

        # 检查是否包含版本号
        if re.search(r'v?\d+\.\d+(\.\d+)?', line):
            return False

        # 检查是否包含邮箱地址
        if re.search(r'[a-zA-Z0-9._%+-]+@[a-zA-Z0-9.-]+\.[a-zA-Z]{2,}', line):
            return False

        # 检查是否包含IP地址
        if re.search(r'\d{1,3}\.\d{1,3}\.\d{1,3}\.\d{1,3}', line):
            return False

=======
            
            # 检查是否包含代码特征
            if re.search(r'[a-zA-Z_]+\([^)]*\)', cell):  # 函数调用
                return False
            
            if re.search(r'[a-zA-Z_]+\.', cell):  # 对象方法调用
                return False
        
        # 检查是否看起来像图片分辨率信息
        if re.search(r'\d+\s*×\s*\d+\s*pixels', line):
            return False
        
        # 检查是否包含文件大小信息
        if re.search(r'\d+\s*[KMGT]?B', line):
            return False
        
        # 检查是否包含URL或路径
        if re.search(r'https?://', line) or re.search(r'[a-zA-Z]:\\', line):
            return False
        
        # 检查是否包含时间格式
        if re.search(r'\d{1,2}:\d{2}(:\d{2})?', line):
            return False
        
        # 检查是否包含日期格式
        if re.search(r'\d{1,2}/\d{1,2}/\d{2,4}', line):
            return False
        
        # 检查是否包含版本号
        if re.search(r'v?\d+\.\d+(\.\d+)?', line):
            return False
        
        # 检查是否包含邮箱地址
        if re.search(r'[a-zA-Z0-9._%+-]+@[a-zA-Z0-9.-]+\.[a-zA-Z]{2,}', line):
            return False
        
        # 检查是否包含IP地址
        if re.search(r'\d{1,3}\.\d{1,3}\.\d{1,3}\.\d{1,3}', line):
            return False
        
>>>>>>> 2baf561a
        # 检查是否包含数学表达式（简单的）
        if re.search(r'[+\-*/=<>]', line):
            # 如果包含数学运算符，检查是否真的是表格
            # 表格中的数学运算符通常比较简单
            complex_math_patterns = [
                r'\\[a-zA-Z]+',  # LaTeX命令
                r'[αβγδεθλμπσφω]',  # 希腊字母
<<<<<<< HEAD
                r'[∫∑∏√∞∂∇]',  # 数学符号
                r'\\[a-zA-Z]+\s*\{[^}]*\}',  # LaTeX命令带参数
            ]

            has_complex_math = any(re.search(pattern, line) for pattern in complex_math_patterns)
            if has_complex_math:
                return False

        # 如果通过了所有检查，可能是表格
        return True

=======
                r'[∫∑∏√∞∂∇]',      # 数学符号
                r'\\[a-zA-Z]+\s*\{[^}]*\}',  # LaTeX命令带参数
            ]
            
            has_complex_math = any(re.search(pattern, line) for pattern in complex_math_patterns)
            if has_complex_math:
                return False
        
        # 如果通过了所有检查，可能是表格
        return True
    
>>>>>>> 2baf561a
    def aggregate_results(self, results: List[MetricResult]) -> MetricResult:
        """
        Aggregate multiple metric results.

        Args:
            results: List of MetricResult instances

        Returns:
            Aggregated MetricResult
        """
        if not results:
            return MetricResult.create_error_result(self.name, "No results to aggregate")

        # Filter successful results
        successful_results = [r for r in results if r.success]

        if not successful_results:
            return MetricResult.create_error_result(self.name, "All calculations failed")

        # Calculate aggregate score (mean by default)
        scores = [r.score for r in successful_results]
        avg_score = sum(scores) / len(scores)

        # Aggregate details
        aggregate_details = {
            "num_samples": len(results),
            "num_successful": len(successful_results),
            "num_failed": len(results) - len(successful_results),
            "scores": scores,
            "min_score": min(scores),
            "max_score": max(scores),
            "std_score": self._calculate_std(scores),
        }

        return MetricResult(
            metric_name=f"{self.name}_aggregate",
            score=avg_score,
            details=aggregate_details,
            success=True
        )

    def _calculate_std(self, scores: List[float]) -> float:
        """Calculate standard deviation."""
        if len(scores) <= 1:
            return 0.0

        mean = sum(scores) / len(scores)
        variance = sum((x - mean) ** 2 for x in scores) / (len(scores) - 1)
        return variance ** 0.5

    def get_config(self) -> Dict[str, Any]:
        """Get metric configuration."""
        return self.config.copy()

    def set_config(self, config: Dict[str, Any]) -> None:
        """Update metric configuration."""
        self.config.update(config)

    def get_info(self) -> Dict[str, Any]:
        """Get metric information."""
        return {
            "name": self.name,
            "config": self.get_config(),
            "version": getattr(self, 'version', 'unknown'),
            "description": getattr(self, 'description', ''),
        }

    def __str__(self) -> str:
        return f"{self.__class__.__name__}(name='{self.name}')"

    def __repr__(self) -> str:
        return self.__str__()<|MERGE_RESOLUTION|>--- conflicted
+++ resolved
@@ -31,45 +31,20 @@
 
     MM_NODE_LIST = [IMAGE, AUDIO, VIDEO]
 
-class ParagraphTextType(object):
-    TEXT = 'text'
-    MARKDOWN = 'md'
-    EQUATION_INLINE = 'equation-inline'
-    CODE_INLINE = 'code-inline'
-
-
-class DocElementType(object):
-    PARAGRAPH = 'paragraph'
-    LIST = 'list'
-    SIMPLE_TABLE = 'simple_table'
-    COMPLEX_TABLE = 'complex_table'
-    EQUATION_INTERLINE = 'equation-interline'
-    CODE = 'code'
-    TITLE = 'title'
-
-    EQUATION_INLINE = ParagraphTextType.EQUATION_INLINE
-
-    IMAGE = 'image'
-    AUDIO = 'audio'
-    VIDEO = 'video'
-
-    MM_NODE_LIST = [IMAGE, AUDIO, VIDEO]
-
-
 @dataclass
 class MetricResult:
     """Result of metric calculation."""
-
+    
     metric_name: str
     score: float
     details: Dict[str, Any] = None
     success: bool = True
     error_message: Optional[str] = None
-
+    
     def __post_init__(self):
         if self.details is None:
             self.details = {}
-
+    
     def to_dict(self) -> Dict[str, Any]:
         """Convert to dictionary format."""
         return {
@@ -79,12 +54,12 @@
             "success": self.success,
             "error_message": self.error_message,
         }
-
+    
     @classmethod
     def from_dict(cls, data: Dict[str, Any]) -> "MetricResult":
         """Create from dictionary."""
         return cls(**data)
-
+    
     @classmethod
     def create_error_result(cls, metric_name: str, error_message: str) -> "MetricResult":
         """Create an error result."""
@@ -98,11 +73,11 @@
 
 class BaseMetric(ABC):
     """Base class for all evaluation metrics."""
-
+    
     def __init__(self, name: str, config: Dict[str, Any] = None):
         """
         Initialize the metric.
-
+        
         Args:
             name: Name of the metric
             config: Configuration dictionary
@@ -110,36 +85,36 @@
         self.name = name
         self.config = config or {}
         self._setup()
-
+    
     @abstractmethod
     def _setup(self) -> None:
         """Setup the metric (load models, initialize components, etc.)."""
         pass
-
+    
     @abstractmethod
     def _calculate_score(self, predicted: Any, groundtruth: Any, **kwargs) -> MetricResult:
         """
         Calculate the metric score.
-
+        
         Args:
             predicted: Predicted/extracted content
             groundtruth: Ground truth content
             **kwargs: Additional arguments
-
+            
         Returns:
             MetricResult instance
         """
         pass
-
+    
     def calculate(self, predicted: Any, groundtruth: Any, **kwargs) -> MetricResult:
         """
         Calculate metric with error handling.
-
+        
         Args:
             predicted: Predicted/extracted content
             groundtruth: Ground truth content
             **kwargs: Additional arguments
-
+            
         Returns:
             MetricResult instance
         """
@@ -148,18 +123,18 @@
         except Exception as e:
             error_message = f"Metric calculation failed: {str(e)}"
             return MetricResult.create_error_result(self.name, error_message)
-
-    def batch_calculate(self, predicted_list: List[Any],
-                        groundtruth_list: List[Any],
-                        **kwargs) -> List[MetricResult]:
+    
+    def batch_calculate(self, predicted_list: List[Any], 
+                       groundtruth_list: List[Any],
+                       **kwargs) -> List[MetricResult]:
         """
         Calculate metrics for multiple samples.
-
+        
         Args:
             predicted_list: List of predicted/extracted content
             groundtruth_list: List of ground truth content
             **kwargs: Additional arguments
-
+            
         Returns:
             List of MetricResult instances
         """
@@ -168,16 +143,16 @@
             result = self.calculate(pred, gt, **kwargs)
             results.append(result)
         return results
-
+    
     @staticmethod
     def split_content(text: str, content_list: List[Dict[str, Any]] = None) -> Dict[str, str]:
         """
         统一的内容分割方法，将文本分为代码、公式、表格和剩余文本4个部分。
-
+        
         Args:
             text: 原始markdown文本
             content_list: 结构化内容列表（来自llm-webkit等）
-
+            
         Returns:
             Dict with keys: 'code', 'formula', 'table', 'text'
         """
@@ -186,31 +161,31 @@
             extracted_content = BaseMetric._extract_from_content_list(content_list)
             if any(extracted_content.values()):
                 return extracted_content
-
+        
         # 从markdown文本中提取
         return BaseMetric._extract_from_markdown(text or "")
-
+    
     @staticmethod
     def _extract_from_content_list(content_list: List[Dict[str, Any]]) -> Dict[str, str]:
         """从content_list中递归提取各种类型的内容"""
         extracted = {
             'code': [],
-            'formula': [],
+            'formula': [],  
             'table': [],
             'text': []
         }
-
+        
         def _recursive_extract(items):
             if not isinstance(items, list):
                 return
-
+            
             for item in items:
                 if not isinstance(item, dict):
                     continue
-
+                
                 item_type = item.get('type', '').lower()
                 content = item.get('content', '').strip()
-
+                
                 # 根据类型分类内容
                 if item_type in ['code', 'code_block', 'inline_code']:
                     if content:
@@ -224,14 +199,14 @@
                 elif item_type in ['text', 'paragraph', 'heading']:
                     if content:
                         extracted['text'].append(content)
-
+                
                 # 递归处理子元素
                 for child_key in ['children', 'items', 'content_list']:
                     if child_key in item and isinstance(item[child_key], list):
                         _recursive_extract(item[child_key])
-
+        
         _recursive_extract(content_list)
-
+        
         # 将列表转换为字符串
         return {
             'code': '\n'.join(extracted['code']),
@@ -239,31 +214,20 @@
             'table': '\n'.join(extracted['table']),
             'text': '\n'.join(extracted['text'])
         }
-
-    @staticmethod
+    
+    @staticmethod 
     def _extract_from_markdown(text: str) -> Dict[str, str]:
         """从markdown文本中提取各种类型的内容，采用extract.py的改进思路"""
         if not text:
             return {'code': '', 'formula': '', 'table': '', 'text': '', 'md': ''}
-<<<<<<< HEAD
-
+        
         # 预处理：移除图片
         img_pattern = r'!\[.*?\]\(.*?\)'
         text = re.sub(img_pattern, '', text)
-
+        
         # 收集所有提取的内容片段
         extracted_segments = []
-
-=======
-        
-        # 预处理：移除图片
-        img_pattern = r'!\[.*?\]\(.*?\)'
-        text = re.sub(img_pattern, '', text)
-        
-        # 收集所有提取的内容片段
-        extracted_segments = []
-        
->>>>>>> 2baf561a
+        
         # 1. 提取代码块 - 使用更精确的匹配
         code_parts = []
         code_block_pattern = r'```(\w+)?\n(.*?)```'
@@ -273,11 +237,7 @@
             code_block = match.group(0)
             extracted_segments.append((match.start(), match.end(), code_block))
             code_parts.append(f"```{language}\n{code_content}\n```")
-<<<<<<< HEAD
-
-=======
-        
->>>>>>> 2baf561a
+        
         # 行内代码
         inline_code_pattern = r'`([^`]+)`'
         for match in re.finditer(inline_code_pattern, text):
@@ -285,27 +245,11 @@
             code_content = match.group(1)
             extracted_segments.append((match.start(), match.end(), inline_code))
             code_parts.append(code_content)
-<<<<<<< HEAD
-
-=======
-        
->>>>>>> 2baf561a
+        
         # 2. 提取数学公式 - 使用更全面的模式
         formula_parts = []
         # 块级公式
         display_patterns = [
-<<<<<<< HEAD
-            r'\$\$(.*?)\$\$',  # $$...$$
-            r'\\\[(.*?)\\\]',  # \[...\]
-            r'\\begin\{equation\*?\}(.*?)\\end\{equation\*?\}',  # equation环境
-            r'\\begin\{align\*?\}(.*?)\\end\{align\*?\}',  # align环境
-            r'\\begin\{gather\*?\}(.*?)\\end\{gather\*?\}',  # gather环境
-            r'\\begin\{eqnarray\*?\}(.*?)\\end\{eqnarray\*?\}',  # eqnarray环境
-            r'\\begin\{multline\*?\}(.*?)\\end\{multline\*?\}',  # multline环境
-            r'\\begin\{split\}(.*?)\\end\{split\}'  # split环境
-        ]
-
-=======
             r'\$\$(.*?)\$\$',           # $$...$$
             r'\\\[(.*?)\\\]',           # \[...\]
             r'\\begin\{equation\*?\}(.*?)\\end\{equation\*?\}',  # equation环境
@@ -316,7 +260,6 @@
             r'\\begin\{split\}(.*?)\\end\{split\}'               # split环境
         ]
         
->>>>>>> 2baf561a
         for pattern in display_patterns:
             for match in re.finditer(pattern, text, re.DOTALL):
                 formula_full = match.group(0)
@@ -326,73 +269,38 @@
                     # 统一格式为$$...$$
                     clean_content = formula_content.strip()
                     formula_parts.append(f"$${clean_content}$$")
-<<<<<<< HEAD
-
-=======
-        
->>>>>>> 2baf561a
+        
         # 行内公式
         inline_patterns = [
             # 更精确的行内公式匹配，避免误识别价格
             r'(?<!\$)\$(?!\$)([^$\n]+?)(?<!\$)\$(?!\$)',  # $...$ (避免$$)
-<<<<<<< HEAD
-            r'\\\((.*?)\\\)'  # \(...\)
-        ]
-
-=======
             r'\\\((.*?)\\\)'                               # \(...\)
         ]
         
->>>>>>> 2baf561a
         for pattern in inline_patterns:
             for match in re.finditer(pattern, text):
                 formula_full = match.group(0)
                 formula_content = match.group(1)
-<<<<<<< HEAD
-
-=======
                 
->>>>>>> 2baf561a
                 # 添加验证：检查内容是否真的像数学公式
                 if BaseMetric._is_valid_math_formula(formula_content):
                     extracted_segments.append((match.start(), match.end(), formula_full))
                     if formula_content.strip():
                         formula_parts.append(f"${formula_content.strip()}$")
-<<<<<<< HEAD
-
+        
         # 3. 提取表格 - 使用栈结构处理嵌套
         table_parts = []
-
-=======
-        
-        # 3. 提取表格 - 使用栈结构处理嵌套
-        table_parts = []
-        
->>>>>>> 2baf561a
+        
         # 提取HTML表格
         def extract_html_tables(content):
             """使用栈结构提取嵌套的HTML表格"""
             begin_pattern = r'<table(?:[^>]*)>'
             end_pattern = r'</table>'
-<<<<<<< HEAD
-
-=======
-            
->>>>>>> 2baf561a
+            
             tables = []
             positions = []
             current_pos = 0
             stack = []
-<<<<<<< HEAD
-
-            while current_pos < len(content):
-                begin_match = re.search(begin_pattern, content[current_pos:])
-                end_match = re.search(end_pattern, content[current_pos:])
-
-                if not begin_match and not end_match:
-                    break
-
-=======
             
             while current_pos < len(content):
                 begin_match = re.search(begin_pattern, content[current_pos:])
@@ -401,7 +309,6 @@
                 if not begin_match and not end_match:
                     break
                     
->>>>>>> 2baf561a
                 if begin_match and (not end_match or begin_match.start() < end_match.start()):
                     stack.append(current_pos + begin_match.start())
                     current_pos += begin_match.start() + len(begin_match.group())
@@ -416,24 +323,14 @@
                     current_pos += end_match.start() + len(end_match.group())
                 else:
                     current_pos += 1
-<<<<<<< HEAD
-
+            
             return tables, positions
-
-=======
-            
-            return tables, positions
-        
->>>>>>> 2baf561a
+        
         html_tables, html_positions = extract_html_tables(text)
         for table, (start, end) in zip(html_tables, html_positions):
             extracted_segments.append((start, end, table))
             table_parts.append(table)
-<<<<<<< HEAD
-
-=======
-        
->>>>>>> 2baf561a
+        
         # 提取Markdown表格
         def extract_markdown_tables(content):
             """提取Markdown表格"""
@@ -443,11 +340,7 @@
             table_lines = []
             in_table = False
             table_start = 0
-<<<<<<< HEAD
-
-=======
-            
->>>>>>> 2baf561a
+            
             for i, line in enumerate(lines):
                 if '|' in line and line.strip():
                     # 检查是否真的是表格行
@@ -474,35 +367,21 @@
                         positions.append((table_start, table_end))
                         table_lines = []
                     in_table = False
-<<<<<<< HEAD
-
-=======
-            
->>>>>>> 2baf561a
+            
             # 处理文档末尾的表格
             if table_lines:
                 table_content = '\n'.join(table_lines)
                 table_end = table_start + len(table_content)
                 tables.append(table_content)
                 positions.append((table_start, table_end))
-<<<<<<< HEAD
-
+            
             return tables, positions
-
-=======
-            
-            return tables, positions
-        
->>>>>>> 2baf561a
+        
         md_tables, md_positions = extract_markdown_tables(text)
         for table, (start, end) in zip(md_tables, md_positions):
             extracted_segments.append((start, end, table))
             table_parts.append(table)
-<<<<<<< HEAD
-
-=======
-        
->>>>>>> 2baf561a
+        
         # 4. 提取标题
         title_parts = []
         title_pattern = r'^\s*(#{1,6})\s+(.+)$'
@@ -512,47 +391,27 @@
             title_full = match.group(0)
             extracted_segments.append((match.start(), match.end(), title_full))
             title_parts.append(f"{'#' * level} {title_content}")
-<<<<<<< HEAD
-
+        
         # 5. 清理和替换已提取的内容
         # 按位置排序，从后往前替换，避免位置偏移
         extracted_segments.sort(key=lambda x: x[0], reverse=True)
-
+        
         clean_text = text
         for start, end, segment in extracted_segments:
             clean_text = clean_text[:start] + ' ' * (end - start) + clean_text[end:]
-
-=======
-        
-        # 5. 清理和替换已提取的内容
-        # 按位置排序，从后往前替换，避免位置偏移
-        extracted_segments.sort(key=lambda x: x[0], reverse=True)
-        
-        clean_text = text
-        for start, end, segment in extracted_segments:
-            clean_text = clean_text[:start] + ' ' * (end - start) + clean_text[end:]
-        
->>>>>>> 2baf561a
+        
         # 6. 清理LaTeX样式
         clean_text = re.sub(r'\\title\{(.*?)\}', r'\1', clean_text)
         clean_text = re.sub(r'\\section\*?\{(.*?)\}', r'\1', clean_text)
         clean_text = re.sub(r'\\text\s*\{\s*(.*?)\s*\}', r'\1', clean_text, flags=re.DOTALL)
-<<<<<<< HEAD
-
-=======
-        
->>>>>>> 2baf561a
+        
         # 7. 提取剩余文本块
         text_parts = []
         # 按段落分割
         paragraphs = clean_text.split('\n\n')
         if len(paragraphs) == 1:
             paragraphs = clean_text.split('\n')  # 如果没有双换行，按单换行分割
-<<<<<<< HEAD
-
-=======
-        
->>>>>>> 2baf561a
+        
         for para in paragraphs:
             para = para.strip()
             if para:
@@ -561,11 +420,7 @@
                 para = para.strip()
                 if para:
                     text_parts.append(para)
-<<<<<<< HEAD
-
-=======
-        
->>>>>>> 2baf561a
+        
         # 8. 处理特殊格式的数学公式
         # 处理[tex][/tex]和[itex][/itex]格式
         text_parts_processed = []
@@ -575,11 +430,7 @@
             # 处理[itex]...[/itex]格式
             para = re.sub(r'\[itex\](.*?)\[/itex\]', r'$\1$', para, flags=re.DOTALL)
             text_parts_processed.append(para)
-<<<<<<< HEAD
-
-=======
-        
->>>>>>> 2baf561a
+        
         return {
             'code': '\n\n'.join(code_parts),
             'formula': '\n\n'.join(formula_parts),
@@ -587,11 +438,7 @@
             'text': '\n\n'.join(text_parts_processed),
             'md': text
         }
-<<<<<<< HEAD
-
-=======
-    
->>>>>>> 2baf561a
+    
     @staticmethod
     def _is_valid_math_formula(content: str) -> bool:
         """
@@ -602,44 +449,24 @@
             bool: 是否为有效的数学公式
         """
         content = content.strip()
-<<<<<<< HEAD
-
+        
         # 如果内容太短，可能是价格
         if len(content) < 3:
             return False
-
+        
         # 检查是否是不完整的公式（以-结尾）
         if content.endswith('-'):
             return False
-
-=======
-        
-        # 如果内容太短，可能是价格
-        if len(content) < 3:
-            return False
-        
-        # 检查是否是不完整的公式（以-结尾）
-        if content.endswith('-'):
-            return False
-        
->>>>>>> 2baf561a
+        
         # 检查文字密度 - 数学公式不应该包含太多完整单词
         words = content.split()
         long_words = [word for word in words if len(word) > 6]  # 超过6个字符的单词
         word_density = len(long_words) / len(words) if words else 0
-<<<<<<< HEAD
-
+        
         # 如果包含太多长单词，可能是价格或普通文本
         if word_density > 0.3:  # 超过30%是长单词
             return False
-
-=======
-        
-        # 如果包含太多长单词，可能是价格或普通文本
-        if word_density > 0.3:  # 超过30%是长单词
-            return False
-        
->>>>>>> 2baf561a
+        
         # 检查是否包含常见的价格相关词汇
         price_words = [
             'billion', 'million', 'thousand', 'hundred', 'dollars', 'dollar',
@@ -653,45 +480,18 @@
             'credits', 'range', 'per', 'day', 'video', 'set', 'photos', 'costs',
             'total', 'month', 'year', 'week', 'hour', 'minute', 'second'
         ]
-<<<<<<< HEAD
-
+        
         content_lower = content.lower()
         has_price_words = any(word in content_lower for word in price_words)
-
+        
         # 如果包含价格词汇，很可能不是公式
         if has_price_words:
             return False
-
-=======
-        
-        content_lower = content.lower()
-        has_price_words = any(word in content_lower for word in price_words)
-        
-        # 如果包含价格词汇，很可能不是公式
-        if has_price_words:
-            return False
-        
->>>>>>> 2baf561a
+        
         # 检查是否包含常见的数学符号
         math_symbols = [
             r'[+\-*/=<>≤≥≠≈]',  # 数学运算符
             r'[αβγδεθλμπσφω]',  # 希腊字母
-<<<<<<< HEAD
-            r'[∫∑∏√∞∂∇]',  # 数学符号
-            r'[()\[\]{}]',  # 括号
-            r'[a-zA-Z]',  # 字母
-            r'[0-9]',  # 数字
-            r'[^a-zA-Z0-9\s]'  # 特殊字符
-        ]
-
-        # 检查是否包含数学符号
-        has_math_symbols = any(re.search(pattern, content) for pattern in math_symbols)
-
-        # 检查是否看起来像价格（只包含数字、逗号、点和美元符号）
-        price_pattern = r'^[\d,\.\s]+$'
-        looks_like_price = bool(re.match(price_pattern, content))
-
-=======
             r'[∫∑∏√∞∂∇]',      # 数学符号
             r'[()\[\]{}]',      # 括号
             r'[a-zA-Z]',        # 字母
@@ -706,7 +506,6 @@
         price_pattern = r'^[\d,\.\s]+$'
         looks_like_price = bool(re.match(price_pattern, content))
         
->>>>>>> 2baf561a
         # 检查是否包含货币单位
         currency_patterns = [
             r'\$[\d,\.]+',  # $29.8 billion
@@ -719,11 +518,7 @@
             r'\$[\d,\.]+\s*[a-zA-Z]+',  # $29.8 billion
         ]
         has_currency_units = any(re.search(pattern, content, re.IGNORECASE) for pattern in currency_patterns)
-<<<<<<< HEAD
-
-=======
-        
->>>>>>> 2baf561a
+        
         # 检查是否包含常见的数学关键词
         math_keywords = [
             'sin', 'cos', 'tan', 'log', 'ln', 'exp', 'sqrt', 'frac',
@@ -731,25 +526,6 @@
             'gamma', 'delta', 'theta', 'lambda', 'mu', 'pi', 'sigma', 'phi', 'omega'
         ]
         has_math_keywords = any(keyword in content.lower() for keyword in math_keywords)
-<<<<<<< HEAD
-
-        # 检查是否包含LaTeX命令
-        latex_pattern = r'\\[a-zA-Z]+'
-        has_latex_commands = bool(re.search(latex_pattern, content))
-
-        # 检查是否包含数学运算符（更严格的检查）
-        math_operators = [
-            r'[+\-*/=<>≤≥≠≈]',  # 基本运算符
-            r'[∫∑∏√∞∂∇]',  # 高级数学符号
-            r'[αβγδεθλμπσφω]',  # 希腊字母
-            r'[()\[\]{}]',  # 括号
-        ]
-        has_math_operators = any(re.search(pattern, content) for pattern in math_operators)
-
-        # 检查是否包含字母和数字的组合（可能是变量）
-        has_variable_pattern = re.search(r'[a-zA-Z].*[0-9]|[0-9].*[a-zA-Z]', content)
-
-=======
         
         # 检查是否包含LaTeX命令
         latex_pattern = r'\\[a-zA-Z]+'
@@ -767,7 +543,6 @@
         # 检查是否包含字母和数字的组合（可能是变量）
         has_variable_pattern = re.search(r'[a-zA-Z].*[0-9]|[0-9].*[a-zA-Z]', content)
         
->>>>>>> 2baf561a
         # 检查是否包含常见的数学函数和符号
         math_functions = [
             r'\\[a-zA-Z]+',  # LaTeX命令
@@ -776,50 +551,26 @@
             r'[+\-*/=]\s*[a-zA-Z]+',  # 运算变量
         ]
         has_math_functions = any(re.search(pattern, content) for pattern in math_functions)
-<<<<<<< HEAD
-
+        
         # 如果是价格格式且没有数学符号，则不是公式
-        if (
-                looks_like_price or has_currency_units) and not has_math_operators and not has_math_keywords and not has_latex_commands:
-            return False
-
+        if (looks_like_price or has_currency_units) and not has_math_operators and not has_math_keywords and not has_latex_commands:
+            return False
+        
         # 如果包含数学符号、关键词或LaTeX命令，则可能是公式
         if has_math_operators or has_math_keywords or has_latex_commands or has_math_functions:
             return True
-
+        
         # 如果内容包含字母和数字的组合，可能是公式
         if has_variable_pattern:
             return True
-
+        
         # 如果内容包含特殊字符且长度适中，可能是公式
         if len(content) > 5 and re.search(r'[^a-zA-Z0-9\s]', content):
             return True
-
+        
         # 默认情况下，不是公式
         return False
-
-=======
-        
-        # 如果是价格格式且没有数学符号，则不是公式
-        if (looks_like_price or has_currency_units) and not has_math_operators and not has_math_keywords and not has_latex_commands:
-            return False
-        
-        # 如果包含数学符号、关键词或LaTeX命令，则可能是公式
-        if has_math_operators or has_math_keywords or has_latex_commands or has_math_functions:
-            return True
-        
-        # 如果内容包含字母和数字的组合，可能是公式
-        if has_variable_pattern:
-            return True
-        
-        # 如果内容包含特殊字符且长度适中，可能是公式
-        if len(content) > 5 and re.search(r'[^a-zA-Z0-9\s]', content):
-            return True
-        
-        # 默认情况下，不是公式
-        return False
-    
->>>>>>> 2baf561a
+    
     @staticmethod
     def _is_valid_table_row(line: str) -> bool:
         """
@@ -830,97 +581,43 @@
             bool: 是否为有效的表格行
         """
         line = line.strip()
-<<<<<<< HEAD
-
+        
         # 如果行太短，可能不是表格
         if len(line) < 5:
             return False
-
-=======
-        
-        # 如果行太短，可能不是表格
-        if len(line) < 5:
-            return False
-        
->>>>>>> 2baf561a
+        
         # 检查是否包含数学公式中的绝对值符号
         # 数学公式中的绝对值通常有这种模式：|变量名| 或 |表达式|
         if re.search(r'\|[A-Za-zαβγδεθλμπσφω]+\|', line):
             return False
-<<<<<<< HEAD
-
+        
         # 检查是否包含数学公式中的绝对值（更复杂的模式）
         if re.search(r'\|[^|]+\|', line) and re.search(r'[+\-*/=<>≤≥≠≈∫∑∏√∞∂∇]', line):
             return False
-
+        
         # 检查是否包含LaTeX数学环境
         if re.search(r'\\begin\{.*\}', line) or re.search(r'\\end\{.*\}', line):
             return False
-
+        
         # 检查是否包含LaTeX命令
         if re.search(r'\\[a-zA-Z]+', line):
             return False
-
+        
         # 计算竖线数量
         pipe_count = line.count('|')
-
+        
         # 如果竖线太少，可能不是表格
         if pipe_count < 2:
             return False
-
+        
         # 检查是否包含分隔符行（只包含 | - : 和空格）
         if re.match(r'^[\s|\-:]+$', line):
             return True
-
-=======
-        
-        # 检查是否包含数学公式中的绝对值（更复杂的模式）
-        if re.search(r'\|[^|]+\|', line) and re.search(r'[+\-*/=<>≤≥≠≈∫∑∏√∞∂∇]', line):
-            return False
-        
-        # 检查是否包含LaTeX数学环境
-        if re.search(r'\\begin\{.*\}', line) or re.search(r'\\end\{.*\}', line):
-            return False
-        
-        # 检查是否包含LaTeX命令
-        if re.search(r'\\[a-zA-Z]+', line):
-            return False
-        
-        # 计算竖线数量
-        pipe_count = line.count('|')
-        
-        # 如果竖线太少，可能不是表格
-        if pipe_count < 2:
-            return False
-        
-        # 检查是否包含分隔符行（只包含 | - : 和空格）
-        if re.match(r'^[\s|\-:]+$', line):
-            return True
-        
->>>>>>> 2baf561a
+        
         # 检查是否包含表格单元格内容
         # 表格行应该包含非空内容
         cells = line.split('|')
         non_empty_cells = [cell.strip() for cell in cells if cell.strip()]
-<<<<<<< HEAD
-
-        # 如果非空单元格太少，可能不是表格
-        if len(non_empty_cells) < 2:
-            return False
-
-        # 检查是否包含数学公式中的双竖线（范数符号）
-        if re.search(r'\|\|[^|]*\|\|', line):
-            return False
-
-        # 检查是否包含代码中的逻辑运算符
-        if re.search(r'\|\|', line) and not re.search(r'\$.*\|\|.*\$', line):
-            return False
-
-        # 检查是否包含常见的非表格分隔符模式
-        non_table_patterns = [
-            r'[A-Z]{2}\|[A-Z]{2}',  # 如 BL|NM|PT|SA
-            r'\d+\s*\|\s*\d+',  # 如 8GB | 32GB
-=======
         
         # 如果非空单元格太少，可能不是表格
         if len(non_empty_cells) < 2:
@@ -938,47 +635,22 @@
         non_table_patterns = [
             r'[A-Z]{2}\|[A-Z]{2}',  # 如 BL|NM|PT|SA
             r'\d+\s*\|\s*\d+',      # 如 8GB | 32GB
->>>>>>> 2baf561a
             r'[A-Za-z]+\s*\|\s*[A-Za-z]+',  # 如 Drama| Biography
             r'[A-Za-z]+\s*Abstract\s*\|\s*[A-Za-z]+',  # 如 PubMed Abstract| Publisher
             r'\d+\s*×\s*\d+\s*pixels\s*\|',  # 如 98 × 240 pixels|
             r'\\[a-zA-Z]+\{[^}]*\|\s*[^}]*\}',  # LaTeX命令中的分隔符
             r'[a-zA-Z_]+\.found\([^)]*\)\s*\|\|\s*[a-zA-Z_]+\.empty\(\)',  # 代码逻辑运算符
         ]
-<<<<<<< HEAD
-
+        
         for pattern in non_table_patterns:
             if re.search(pattern, line):
                 return False
-
-=======
-        
-        for pattern in non_table_patterns:
-            if re.search(pattern, line):
-                return False
-        
->>>>>>> 2baf561a
+        
         # 检查是否包含数学公式 - 如果包含数学公式，通常不是表格
         if re.search(r'\$.*\$', line):
             # 检查是否包含复杂的数学内容
             math_indicators = [
                 r'\\[a-zA-Z]+\{',  # LaTeX命令
-<<<<<<< HEAD
-                r'\\[a-zA-Z]+',  # LaTeX命令
-                r'[αβγδεθλμπσφω]',  # 希腊字母
-                r'[∫∑∏√∞∂∇]',  # 数学符号
-                r'\\[a-zA-Z]+\s*\{[^}]*\}',  # LaTeX命令带参数
-                r'\\newcommand',  # LaTeX命令定义
-                r'\\renewcommand',  # LaTeX命令重定义
-                r'\\begin\{',  # LaTeX环境开始
-                r'\\end\{',  # LaTeX环境结束
-            ]
-
-            has_math_indicators = any(re.search(pattern, line) for pattern in math_indicators)
-            if has_math_indicators:
-                return False  # 包含数学公式的行不是表格
-
-=======
                 r'\\[a-zA-Z]+',    # LaTeX命令
                 r'[αβγδεθλμπσφω]',  # 希腊字母
                 r'[∫∑∏√∞∂∇]',      # 数学符号
@@ -993,104 +665,56 @@
             if has_math_indicators:
                 return False  # 包含数学公式的行不是表格
         
->>>>>>> 2baf561a
         # 检查单元格内容是否合理
         for cell in non_empty_cells:
             # 如果单元格内容太长，可能不是表格
             if len(cell) > 100:
                 return False
-<<<<<<< HEAD
-
-=======
-            
->>>>>>> 2baf561a
+            
             # 如果单元格包含太多特殊字符，可能不是表格
             special_char_ratio = len(re.findall(r'[^a-zA-Z0-9\s]', cell)) / len(cell)
             if special_char_ratio > 0.5:
                 return False
-<<<<<<< HEAD
-
+            
             # 检查是否包含代码特征
             if re.search(r'[a-zA-Z_]+\([^)]*\)', cell):  # 函数调用
                 return False
-
+            
             if re.search(r'[a-zA-Z_]+\.', cell):  # 对象方法调用
                 return False
-
+        
         # 检查是否看起来像图片分辨率信息
         if re.search(r'\d+\s*×\s*\d+\s*pixels', line):
             return False
-
+        
         # 检查是否包含文件大小信息
         if re.search(r'\d+\s*[KMGT]?B', line):
             return False
-
+        
         # 检查是否包含URL或路径
         if re.search(r'https?://', line) or re.search(r'[a-zA-Z]:\\', line):
             return False
-
+        
         # 检查是否包含时间格式
         if re.search(r'\d{1,2}:\d{2}(:\d{2})?', line):
             return False
-
+        
         # 检查是否包含日期格式
         if re.search(r'\d{1,2}/\d{1,2}/\d{2,4}', line):
             return False
-
+        
         # 检查是否包含版本号
         if re.search(r'v?\d+\.\d+(\.\d+)?', line):
             return False
-
+        
         # 检查是否包含邮箱地址
         if re.search(r'[a-zA-Z0-9._%+-]+@[a-zA-Z0-9.-]+\.[a-zA-Z]{2,}', line):
             return False
-
+        
         # 检查是否包含IP地址
         if re.search(r'\d{1,3}\.\d{1,3}\.\d{1,3}\.\d{1,3}', line):
             return False
-
-=======
-            
-            # 检查是否包含代码特征
-            if re.search(r'[a-zA-Z_]+\([^)]*\)', cell):  # 函数调用
-                return False
-            
-            if re.search(r'[a-zA-Z_]+\.', cell):  # 对象方法调用
-                return False
-        
-        # 检查是否看起来像图片分辨率信息
-        if re.search(r'\d+\s*×\s*\d+\s*pixels', line):
-            return False
-        
-        # 检查是否包含文件大小信息
-        if re.search(r'\d+\s*[KMGT]?B', line):
-            return False
-        
-        # 检查是否包含URL或路径
-        if re.search(r'https?://', line) or re.search(r'[a-zA-Z]:\\', line):
-            return False
-        
-        # 检查是否包含时间格式
-        if re.search(r'\d{1,2}:\d{2}(:\d{2})?', line):
-            return False
-        
-        # 检查是否包含日期格式
-        if re.search(r'\d{1,2}/\d{1,2}/\d{2,4}', line):
-            return False
-        
-        # 检查是否包含版本号
-        if re.search(r'v?\d+\.\d+(\.\d+)?', line):
-            return False
-        
-        # 检查是否包含邮箱地址
-        if re.search(r'[a-zA-Z0-9._%+-]+@[a-zA-Z0-9.-]+\.[a-zA-Z]{2,}', line):
-            return False
-        
-        # 检查是否包含IP地址
-        if re.search(r'\d{1,3}\.\d{1,3}\.\d{1,3}\.\d{1,3}', line):
-            return False
-        
->>>>>>> 2baf561a
+        
         # 检查是否包含数学表达式（简单的）
         if re.search(r'[+\-*/=<>]', line):
             # 如果包含数学运算符，检查是否真的是表格
@@ -1098,54 +722,40 @@
             complex_math_patterns = [
                 r'\\[a-zA-Z]+',  # LaTeX命令
                 r'[αβγδεθλμπσφω]',  # 希腊字母
-<<<<<<< HEAD
-                r'[∫∑∏√∞∂∇]',  # 数学符号
+                r'[∫∑∏√∞∂∇]',      # 数学符号
                 r'\\[a-zA-Z]+\s*\{[^}]*\}',  # LaTeX命令带参数
             ]
-
+            
             has_complex_math = any(re.search(pattern, line) for pattern in complex_math_patterns)
             if has_complex_math:
                 return False
-
+        
         # 如果通过了所有检查，可能是表格
         return True
-
-=======
-                r'[∫∑∏√∞∂∇]',      # 数学符号
-                r'\\[a-zA-Z]+\s*\{[^}]*\}',  # LaTeX命令带参数
-            ]
-            
-            has_complex_math = any(re.search(pattern, line) for pattern in complex_math_patterns)
-            if has_complex_math:
-                return False
-        
-        # 如果通过了所有检查，可能是表格
-        return True
-    
->>>>>>> 2baf561a
+    
     def aggregate_results(self, results: List[MetricResult]) -> MetricResult:
         """
         Aggregate multiple metric results.
-
+        
         Args:
             results: List of MetricResult instances
-
+            
         Returns:
             Aggregated MetricResult
         """
         if not results:
             return MetricResult.create_error_result(self.name, "No results to aggregate")
-
+        
         # Filter successful results
         successful_results = [r for r in results if r.success]
-
+        
         if not successful_results:
             return MetricResult.create_error_result(self.name, "All calculations failed")
-
+        
         # Calculate aggregate score (mean by default)
         scores = [r.score for r in successful_results]
         avg_score = sum(scores) / len(scores)
-
+        
         # Aggregate details
         aggregate_details = {
             "num_samples": len(results),
@@ -1156,31 +766,31 @@
             "max_score": max(scores),
             "std_score": self._calculate_std(scores),
         }
-
+        
         return MetricResult(
             metric_name=f"{self.name}_aggregate",
             score=avg_score,
             details=aggregate_details,
             success=True
         )
-
+    
     def _calculate_std(self, scores: List[float]) -> float:
         """Calculate standard deviation."""
         if len(scores) <= 1:
             return 0.0
-
+        
         mean = sum(scores) / len(scores)
         variance = sum((x - mean) ** 2 for x in scores) / (len(scores) - 1)
         return variance ** 0.5
-
+    
     def get_config(self) -> Dict[str, Any]:
         """Get metric configuration."""
         return self.config.copy()
-
+    
     def set_config(self, config: Dict[str, Any]) -> None:
         """Update metric configuration."""
         self.config.update(config)
-
+    
     def get_info(self) -> Dict[str, Any]:
         """Get metric information."""
         return {
@@ -1189,9 +799,9 @@
             "version": getattr(self, 'version', 'unknown'),
             "description": getattr(self, 'description', ''),
         }
-
+    
     def __str__(self) -> str:
         return f"{self.__class__.__name__}(name='{self.name}')"
-
+    
     def __repr__(self) -> str:
-        return self.__str__()+        return self.__str__() 