#!/usr/bin/env python3
"""
WebMainBench 基本使用示例
"""

import json
from pathlib import Path

# 导入 WebMainBench 模块
from webmainbench import (
    DataLoader, DataSaver, BenchmarkDataset, DataSample,
    ExtractorFactory, Evaluator, 
    format_results, setup_logging
)


def create_sample_dataset():
    """创建示例数据集"""
    
    # 创建示例数据 - 包含多种内容类型（代码、公式、表格等）
    samples = [
        {
            "track_id": "sample-001-programming-tutorial",
            "html": '''<html><body>
                <h1 cc-select="true">Python编程教程</h1>
                <p cc-select="true">这是一个Python基础教程，展示如何定义函数。</p>
                <pre cc-select="true"><code>def greet(name):
    """问候函数"""
    return f"Hello, {name}!"

# 使用示例
result = greet("World")
print(result)</code></pre>
                <p cc-select="true">这个函数可以用来问候任何人。</p>
            </body></html>''',
            "groundtruth_content": '''# Python编程教程

这是一个Python基础教程，展示如何定义函数。

```python
def greet(name):
    """问候函数"""
    return f"Hello, {name}!"

# 使用示例
result = greet("World")
print(result)
```

这个函数可以用来问候任何人。''',
            "groundtruth_content_list": [
                {"type": "heading", "content": "Python编程教程", "level": 1},
                {"type": "paragraph", "content": "这是一个Python基础教程，展示如何定义函数。"},
                {"type": "code", "content": 'def greet(name):\n    """问候函数"""\n    return f"Hello, {name}!"\n\n# 使用示例\nresult = greet("World")\nprint(result)'},
                {"type": "paragraph", "content": "这个函数可以用来问候任何人。"}
            ],
            "url": "https://python-tutorial.example.com/functions",
            "layout_id": "python-tutorial_1",
            "max_layer_n": 8,
            "url_host_name": "python-tutorial.example.com",
            "raw_warc_path": "s3://cc-raw-tutorials/crawl-data/CC-MAIN-2025-13/segments/1742004433093.21/warc/tutorial-001.warc.gz",
            "language": "en",
            "__dom_depth": 12,
            "__dom_width": 5240,
            "__type": "__programming_tutorial",
            "__tag": "CODE_CONTENT",
            "marked_type": "normal",
            "content_type": "programming"
        },
        {
            "track_id": "sample-002-math-formulas",
            "html": '''<html><body>
                <h1 cc-select="true">数学公式示例</h1>
                <p cc-select="true">这里展示一些基本的数学公式。</p>
                <p cc-select="true">勾股定理：a² + b² = c²</p>
                <div cc-select="true" class="formula">
                    <p>二次方程的解为：</p>
                    <p>x = (-b ± √(b² - 4ac)) / 2a</p>
                </div>
                <p cc-select="true">欧拉公式是数学中最美丽的公式之一：e^(iπ) + 1 = 0</p>
                <table cc-select="true">
                    <tr><th>函数</th><th>导数</th></tr>
                    <tr><td>x²</td><td>2x</td></tr>
                    <tr><td>sin(x)</td><td>cos(x)</td></tr>
                </table>
            </body></html>''',
            "groundtruth_content": '''# 数学公式示例

这里展示一些基本的数学公式。

勾股定理：$a^2 + b^2 = c^2$

二次方程的解为：

$$x = \\frac{-b \\pm \\sqrt{b^2 - 4ac}}{2a}$$

欧拉公式是数学中最美丽的公式之一：$e^{i\\pi} + 1 = 0$

| 函数 | 导数 |
|------|------|
| x² | 2x |
| sin(x) | cos(x) |''',
            "groundtruth_content_list": [
                {"type": "heading", "content": "数学公式示例", "level": 1},
                {"type": "paragraph", "content": "这里展示一些基本的数学公式。"},
                {"type": "paragraph", "content": "勾股定理：a² + b² = c²"},
                {"type": "paragraph", "content": "二次方程的解为："},
                {"type": "equation-interline", "content": "x = \\frac{-b \\pm \\sqrt{b^2 - 4ac}}{2a}"},
                {"type": "paragraph", "content": "欧拉公式是数学中最美丽的公式之一：e^(iπ) + 1 = 0"},
                {"type": "table", "content": "| 函数 | 导数 |\n|------|------|\n| x² | 2x |\n| sin(x) | cos(x) |"}
            ],
            "url": "https://math-examples.edu/formulas",
            "layout_id": "math-examples_2",
            "max_layer_n": 10,
            "url_host_name": "math-examples.edu",
            "raw_warc_path": "s3://cc-raw-academic/crawl-data/CC-MAIN-2025-13/segments/1742004433093.21/warc/math-002.warc.gz",
            "language": "zh",
            "__dom_depth": 15,
            "__dom_width": 6850,
            "__type": "__academic_content",
            "__tag": "FORMULA_TABLE",
            "marked_type": "normal",
            "content_type": "academic"
        },
        {
            "track_id": "sample-003-data-analysis",
            "html": '''<html><body>
                <h1 cc-select="true">数据分析报告</h1>
                <p cc-select="true">以下是2024年第一季度的销售数据分析。</p>
                <h2 cc-select="true">数据处理代码</h2>
                <pre cc-select="true"><code>import pandas as pd
import numpy as np

# 读取数据
df = pd.read_csv('sales_q1_2024.csv')

# 计算统计信息
monthly_avg = df.groupby('month')['sales'].mean()
print(f"平均销售额: {monthly_avg}")</code></pre>
                <h2 cc-select="true">销售统计</h2>
                <table cc-select="true">
                    <tr><th>月份</th><th>销售额(万元)</th><th>增长率</th></tr>
                    <tr><td>1月</td><td>120.5</td><td>+15.2%</td></tr>
                    <tr><td>2月</td><td>135.8</td><td>+12.7%</td></tr>
                    <tr><td>3月</td><td>148.3</td><td>+9.2%</td></tr>
                </table>
                <p cc-select="true">标准差公式：σ = √(Σ(xi - μ)² / n)</p>
                <p cc-select="true">总体来看，第一季度销售表现良好，呈现稳定增长趋势。</p>
            </body></html>''',
            "groundtruth_content": '''# 数据分析报告

以下是2024年第一季度的销售数据分析。

## 数据处理代码

```python
import pandas as pd
import numpy as np

# 读取数据
df = pd.read_csv('sales_q1_2024.csv')

# 计算统计信息
monthly_avg = df.groupby('month')['sales'].mean()
print(f"平均销售额: {monthly_avg}")
```

## 销售统计

| 月份 | 销售额(万元) | 增长率 |
|------|-------------|--------|
| 1月 | 120.5 | +15.2% |
| 2月 | 135.8 | +12.7% |
| 3月 | 148.3 | +9.2% |

标准差公式：$\\sigma = \\sqrt{\\frac{\\Sigma(x_i - \\mu)^2}{n}}$

总体来看，第一季度销售表现良好，呈现稳定增长趋势。''',
            "groundtruth_content_list": [
                {"type": "heading", "content": "数据分析报告", "level": 1},
                {"type": "paragraph", "content": "以下是2024年第一季度的销售数据分析。"},
                {"type": "heading", "content": "数据处理代码", "level": 2},
                {"type": "code", "content": "import pandas as pd\nimport numpy as np\n\n# 读取数据\ndf = pd.read_csv('sales_q1_2024.csv')\n\n# 计算统计信息\nmonthly_avg = df.groupby('month')['sales'].mean()\nprint(f\"平均销售额: {monthly_avg}\")"},
                {"type": "heading", "content": "销售统计", "level": 2},
                {"type": "table", "content": "| 月份 | 销售额(万元) | 增长率 |\n|------|-------------|--------|\n| 1月 | 120.5 | +15.2% |\n| 2月 | 135.8 | +12.7% |\n| 3月 | 148.3 | +9.2% |"},
                {"type": "paragraph", "content": "标准差公式：σ = √(Σ(xi - μ)² / n)"},
                {"type": "paragraph", "content": "总体来看，第一季度销售表现良好，呈现稳定增长趋势。"}
            ],
            "url": "https://data-report.company.com/q1-2024-analysis",
            "layout_id": "data-report_3",
            "max_layer_n": 12,
            "url_host_name": "data-report.company.com",
            "raw_warc_path": "s3://cc-raw-business/crawl-data/CC-MAIN-2025-13/segments/1742004433093.21/warc/analysis-003.warc.gz",
            "language": "zh",
            "__dom_depth": 18,
            "__dom_width": 8420,
            "__type": "__business_report",
            "__tag": "MIXED_CONTENT",
            "marked_type": "normal",
            "content_type": "business"
        },
        {
            "track_id": "sample-004-algorithm-explanation",
            "html": '''<html><body>
                <h1 cc-select="true">算法复杂度分析</h1>
                <p cc-select="true">这里介绍常见算法的时间复杂度。</p>
                <h2 cc-select="true">快速排序实现</h2>
                <pre cc-select="true"><code>def quicksort(arr):
    if len(arr) <= 1:
        return arr
    
    pivot = arr[len(arr) // 2]
    left = [x for x in arr if x < pivot]
    middle = [x for x in arr if x == pivot]
    right = [x for x in arr if x > pivot]
    
    return quicksort(left) + middle + quicksort(right)</code></pre>
                <h2 cc-select="true">复杂度对比</h2>
                <table cc-select="true">
                    <tr><th>算法</th><th>最好情况</th><th>平均情况</th><th>最坏情况</th></tr>
                    <tr><td>快速排序</td><td>O(n log n)</td><td>O(n log n)</td><td>O(n²)</td></tr>
                    <tr><td>归并排序</td><td>O(n log n)</td><td>O(n log n)</td><td>O(n log n)</td></tr>
                    <tr><td>冒泡排序</td><td>O(n)</td><td>O(n²)</td><td>O(n²)</td></tr>
                </table>
                <p cc-select="true">Master定理：T(n) = aT(n/b) + f(n)</p>
                <p cc-select="true">其中 a ≥ 1, b > 1 是常数，f(n) 是正函数。</p>
            </body></html>''',
            "groundtruth_content": '''# 算法复杂度分析

这里介绍常见算法的时间复杂度。

## 快速排序实现

```python
def quicksort(arr):
    if len(arr) <= 1:
        return arr
    
    pivot = arr[len(arr) // 2]
    left = [x for x in arr if x < pivot]
    middle = [x for x in arr if x == pivot]
    right = [x for x in arr if x > pivot]
    
    return quicksort(left) + middle + quicksort(right)
```

## 复杂度对比

| 算法 | 最好情况 | 平均情况 | 最坏情况 |
|------|----------|----------|----------|
| 快速排序 | O(n log n) | O(n log n) | O(n²) |
| 归并排序 | O(n log n) | O(n log n) | O(n log n) |
| 冒泡排序 | O(n) | O(n²) | O(n²) |

Master定理：$T(n) = aT(n/b) + f(n)$

其中 $a \\geq 1, b > 1$ 是常数，$f(n)$ 是正函数。''',
            "groundtruth_content_list": [
                {"type": "heading", "content": "算法复杂度分析", "level": 1},
                {"type": "paragraph", "content": "这里介绍常见算法的时间复杂度。"},
                {"type": "heading", "content": "快速排序实现", "level": 2},
                {"type": "code", "content": "def quicksort(arr):\n    if len(arr) <= 1:\n        return arr\n    \n    pivot = arr[len(arr) // 2]\n    left = [x for x in arr if x < pivot]\n    middle = [x for x in arr if x == pivot]\n    right = [x for x in arr if x > pivot]\n    \n    return quicksort(left) + middle + quicksort(right)"},
                {"type": "heading", "content": "复杂度对比", "level": 2},
                {"type": "table", "content": "| 算法 | 最好情况 | 平均情况 | 最坏情况 |\n|------|----------|----------|----------|\n| 快速排序 | O(n log n) | O(n log n) | O(n²) |\n| 归并排序 | O(n log n) | O(n log n) | O(n log n) |\n| 冒泡排序 | O(n) | O(n²) | O(n²) |"},
                {"type": "equation-inline", "content": "T(n) = aT(n/b) + f(n)"},
                {"type": "paragraph", "content": "其中 a ≥ 1, b > 1 是常数，f(n) 是正函数。"}
            ],
            "url": "https://algorithm-guide.cs.edu/complexity-analysis",
            "layout_id": "algorithm-guide_4",
            "max_layer_n": 14,
            "url_host_name": "algorithm-guide.cs.edu",
            "raw_warc_path": "s3://cc-raw-computer-science/crawl-data/CC-MAIN-2025-13/segments/1742004433093.21/warc/algo-004.warc.gz",
            "language": "zh",
            "__dom_depth": 16,
            "__dom_width": 7320,
            "__type": "__computer_science",
            "__tag": "ALGORITHM_CONTENT",
            "marked_type": "normal",
            "content_type": "computer_science"
        }
    ]
    
    # 创建数据集
    dataset = BenchmarkDataset(name="sample_dataset", description="示例评测数据集")
    
    for sample_data in samples:
        sample = DataSample.from_dict(sample_data)
        dataset.add_sample(sample)
    
    return dataset


def demo_basic_mock_evaluation():
    """演示基本评测流程"""
    
    print("=== WebMainBench 基本使用示例 ===\n")
    
    # 设置日志
    setup_logging(level="INFO")
    
    # 1. 创建或加载数据集
    print("1. 创建示例数据集...")
    dataset = create_sample_dataset()
    print(f"数据集包含 {len(dataset)} 个样本")
    print(f"数据集统计: {dataset.get_statistics()}\n")
    
    # 2. 保存数据集到文件
    data_dir = Path("data")
    data_dir.mkdir(exist_ok=True)
    
    dataset_path = data_dir / "sample_dataset.jsonl"
    DataSaver.save_jsonl(dataset, dataset_path, include_results=False)
    print(f"数据集已保存到: {dataset_path}\n")
    
    # 3. 重新加载数据集
    print("2. 重新加载数据集...")
    loaded_dataset = DataLoader.load_jsonl(dataset_path)
    print(f"加载的数据集包含 {len(loaded_dataset)} 个样本\n")
    
    # 4. 列出可用的抽取器
    print("3. 可用的抽取器:")
    available_extractors = ExtractorFactory.list_available()
    for extractor_name in available_extractors:
        print(f"  - {extractor_name}")
    print()
    
    # 5. 创建评测器
    print("4. 创建评测器...")
    evaluator = Evaluator()
    print(f"可用的评测指标: {evaluator.metric_calculator.list_available_metrics()}\n")
    
    # 6. 创建一个模拟抽取器进行演示
    print("5. 创建模拟抽取器...")
    
    from webmainbench.extractors import BaseExtractor, ExtractionResult
    
    class MockExtractor(BaseExtractor):
        """模拟抽取器，用于演示"""
        
        def _setup(self):
            pass
        
        def _extract_content(self, html, url=None):
            # 简单的模拟抽取逻辑
            if "标题" in html:
                content = "# 提取的标题\n\n提取的正文内容。"
                content_list = [
                    {"type": "heading", "content": "提取的标题", "level": 1},
                    {"type": "paragraph", "content": "提取的正文内容。"}
                ]
            else:
                content = "提取的内容"
                content_list = [{"type": "paragraph", "content": "提取的内容"}]
            
            return ExtractionResult(
                content=content,
                content_list=content_list,
                success=True,
                confidence_score=0.85
            )
    
    # 注册模拟抽取器
    ExtractorFactory.register("mock", MockExtractor)
    mock_extractor = ExtractorFactory.create("mock")
    print("模拟抽取器已创建\n")
    
    # 7. 运行评测
    print("6. 运行评测...")
    result = evaluator.evaluate(
        dataset=loaded_dataset,
        extractor=mock_extractor,
        max_samples=2  # 限制样本数量用于演示
    )
    
    # 8. 显示结果
    print("\n7. 评测结果:")
    print("=" * 50)
    formatted_results = format_results(result.to_dict())
    print(formatted_results)
    
    # 9. 保存结果
    results_dir = Path("results")
    results_dir.mkdir(exist_ok=True)
    
    results_path = results_dir / "mock_evaluation_results.json"
    DataSaver.save_evaluation_results(result, results_path)
    print(f"\n结果已保存到: {results_path}")
    
    # 10. 生成报告
    report_path = results_dir / "mock_evaluation_report.csv"
    DataSaver.save_summary_report(result, report_path)
    print(f"报告已保存到: {report_path}")


def demo_extractor_comparison():
    """演示多抽取器对比"""
    
    print("\n=== 多抽取器对比演示 ===\n")
    
    # 创建数据集
    dataset = create_sample_dataset()
    
    # 创建多个模拟抽取器
    from webmainbench.extractors import BaseExtractor, ExtractionResult
    
    class ExtractorA(BaseExtractor):
        def _setup(self):
            pass
        def _extract_content(self, html, url=None):
            return ExtractionResult(
                content="抽取器A的结果",
                # content_list=[{"type": "paragraph", "content": "抽取器A的结果"}],
                success=True,
                confidence_score=0.9
            )
    
    class ExtractorB(BaseExtractor):
        def _setup(self):
            pass
        def _extract_content(self, html, url=None):
            return ExtractionResult(
                content="抽取器B的结果",
                # content_list=[{"type": "paragraph", "content": "抽取器B的结果"}],
                success=True,
                confidence_score=0.8
            )
    
    # 注册抽取器
    ExtractorFactory.register("extractor_a", ExtractorA)
    ExtractorFactory.register("extractor_b", ExtractorB)
    
    # 运行对比
    evaluator = Evaluator()
    extractors = ["extractor_a", "extractor_b"]
    
    results = evaluator.compare_extractors(
        dataset=dataset,
        extractors=extractors,
        max_samples=2
    )
    
    # 显示对比结果
    print("对比结果:")
    print("-" * 40)
    for extractor_name, result in results.items():
        overall_score = result.overall_metrics.get('overall', 0)
        print(f"{extractor_name}: {overall_score:.4f}")
    
    # 保存多抽取器对比榜单
    all_results = []
    for extractor_name, result in results.items():
        all_results.append(result.to_dict())
    
    results_dir = Path("results")
    results_dir.mkdir(exist_ok=True)
    leaderboard_path = results_dir / "leaderboard.csv"
    DataSaver.save_summary_report(all_results, leaderboard_path)
    print(f"\n📊 榜单已保存到: {leaderboard_path}")


def demo_trafilatura_evaluation():
    """演示基本评测流程"""

    print("=== WebMainBench 基本使用示例 ===\n")

    # 设置日志
    setup_logging(level="INFO")

    # # 1. 创建或加载数据集
    # print("1. 创建示例数据集...")
    # dataset = create_sample_dataset()
    # print(f"数据集包含 {len(dataset)} 个样本")
    # print(f"数据集统计: {dataset.get_statistics()}\n")
    #
    # # 2. 保存数据集到文件
    # data_dir = Path("data")
    # data_dir.mkdir(exist_ok=True)
    #
    # dataset_path = data_dir / "sample_dataset.jsonl"
    # DataSaver.save_jsonl(dataset, dataset_path, include_results=False)
    # print(f"数据集已保存到: {dataset_path}\n")
    #
    # # 3. 重新加载数据集
    # print("2. 重新加载数据集...")
    # loaded_dataset = DataLoader.load_jsonl(dataset_path)
    # print(f"加载的数据集包含 {len(loaded_dataset)} 个样本\n")

    # 1. 加载本地JSONL数据集
    print("1. 加载本地数据集...")
    # 请将此处的文件路径替换为你的本地JSONL文件路径
    dataset_path = Path("../../update_0603.jsonl")  # 本地JSONL文件路径
    loaded_dataset = DataLoader.load_jsonl(dataset_path)
    print(f"加载的数据集包含 {len(loaded_dataset)} 个样本")
    print(f"数据集统计: {loaded_dataset.get_statistics()}\n")

    # 4. 列出可用的抽取器
    print("3. 可用的抽取器:")
    available_extractors = ExtractorFactory.list_available()
    for extractor_name in available_extractors:
        print(f"  - {extractor_name}")
    print()

    # 5. 创建评测器
    print("4. 创建评测器...")
    evaluator = Evaluator()
    print(f"可用的评测指标: {evaluator.metric_calculator.list_available_metrics()}\n")

    # 6. 创建一个抽取器进行演示
    print("5. 创建抽取器...")

    mock_extractor = ExtractorFactory.create("trafilatura")
    print("抽取器已创建\n")

    # 7. 运行评测
    print("6. 运行评测...")
    result = evaluator.evaluate(
        dataset=loaded_dataset,
        extractor=mock_extractor,
        max_samples=3000  # 限制样本数量用于演示
    )

    # 8. 显示结果
    print("\n7. 评测结果:")
    print("=" * 50)
    formatted_results = format_results(result.to_dict())
    print(formatted_results)

    # 9. 保存结果
    results_dir = Path("results")
    results_dir.mkdir(exist_ok=True)

    results_path = results_dir / "trafilatura_evaluation_0603_results.json"
    DataSaver.save_evaluation_results(result, results_path)
    print(f"\n结果已保存到: {results_path}")

    # 10. 生成报告
    report_path = results_dir / "trafilatura_evaluation_0603_report.csv"
    DataSaver.save_summary_report(result, report_path)
    print(f"报告已保存到: {report_path}")

def demo_resiliparse_evaluation():
    """演示基本评测流程"""

    print("=== WebMainBench 基本使用示例 ===\n")

    # 设置日志
    setup_logging(level="INFO")

    # # 1. 创建或加载数据集
    # print("1. 创建示例数据集...")
    # dataset = create_sample_dataset()
    # print(f"数据集包含 {len(dataset)} 个样本")
    # print(f"数据集统计: {dataset.get_statistics()}\n")
    #
    # # 2. 保存数据集到文件
    # data_dir = Path("data")
    # data_dir.mkdir(exist_ok=True)
    #
    # dataset_path = data_dir / "sample_dataset.jsonl"
    # DataSaver.save_jsonl(dataset, dataset_path, include_results=False)
    # print(f"数据集已保存到: {dataset_path}\n")
    #
    # # 3. 重新加载数据集
    # print("2. 重新加载数据集...")
    # loaded_dataset = DataLoader.load_jsonl(dataset_path)
    # print(f"加载的数据集包含 {len(loaded_dataset)} 个样本\n")

    # 1. 加载本地JSONL数据集
    print("1. 加载本地数据集...")
    # 请将此处的文件路径替换为你的本地JSONL文件路径
    dataset_path = Path("../../update_0603.jsonl")  # 本地JSONL文件路径
    loaded_dataset = DataLoader.load_jsonl(dataset_path)
    print(f"加载的数据集包含 {len(loaded_dataset)} 个样本")
    print(f"数据集统计: {loaded_dataset.get_statistics()}\n")

    # 4. 列出可用的抽取器
    print("3. 可用的抽取器:")
    available_extractors = ExtractorFactory.list_available()
    for extractor_name in available_extractors:
        print(f"  - {extractor_name}")
    print()

    # 5. 创建评测器
    print("4. 创建评测器...")
    evaluator = Evaluator()
    print(f"可用的评测指标: {evaluator.metric_calculator.list_available_metrics()}\n")

    # 6. 创建一个抽取器进行演示
    print("5. 创建抽取器...")

    mock_extractor = ExtractorFactory.create("resiliparse")
    print("抽取器已创建\n")

    # 7. 运行评测
    print("6. 运行评测...")
    result = evaluator.evaluate(
        dataset=loaded_dataset,
        extractor=mock_extractor,
        max_samples=3000  # 限制样本数量用于演示
    )

    # 8. 显示结果
    print("\n7. 评测结果:")
    print("=" * 50)
    formatted_results = format_results(result.to_dict())
    print(formatted_results)

    # 9. 保存结果
    results_dir = Path("results")
    results_dir.mkdir(exist_ok=True)

    results_path = results_dir / "resiliparse_evaluation_0603_results.json"
    DataSaver.save_evaluation_results(result, results_path)
    print(f"\n结果已保存到: {results_path}")

    # 10. 生成报告
    report_path = results_dir / "resiliparse_evaluation_0603_report.csv"
    DataSaver.save_summary_report(result, report_path)
    print(f"报告已保存到: {report_path}")

def demo_magic_html_evaluation():
    """演示基本评测流程"""

    print("=== WebMainBench 基本使用示例 ===\n")

    # 设置日志
    setup_logging(level="INFO")

    # # 1. 创建或加载数据集
    # print("1. 创建示例数据集...")
    # dataset = create_sample_dataset()
    # print(f"数据集包含 {len(dataset)} 个样本")
    # print(f"数据集统计: {dataset.get_statistics()}\n")
    #
    # # 2. 保存数据集到文件
    # data_dir = Path("data")
    # data_dir.mkdir(exist_ok=True)
    #
    # dataset_path = data_dir / "sample_dataset.jsonl"
    # DataSaver.save_jsonl(dataset, dataset_path, include_results=False)
    # print(f"数据集已保存到: {dataset_path}\n")
    #
    # # 3. 重新加载数据集
    # print("2. 重新加载数据集...")
    # loaded_dataset = DataLoader.load_jsonl(dataset_path)
    # print(f"加载的数据集包含 {len(loaded_dataset)} 个样本\n")

    # 1. 加载本地JSONL数据集
    print("1. 加载本地数据集...")
    # 请将此处的文件路径替换为你的本地JSONL文件路径
    dataset_path = Path("../../update_0603.jsonl")  # 本地JSONL文件路径
    loaded_dataset = DataLoader.load_jsonl(dataset_path)
    print(f"加载的数据集包含 {len(loaded_dataset)} 个样本")
    print(f"数据集统计: {loaded_dataset.get_statistics()}\n")

    # 4. 列出可用的抽取器
    print("3. 可用的抽取器:")
    available_extractors = ExtractorFactory.list_available()
    for extractor_name in available_extractors:
        print(f"  - {extractor_name}")
    print()

    # 5. 创建评测器
    print("4. 创建评测器...")
    evaluator = Evaluator()
    print(f"可用的评测指标: {evaluator.metric_calculator.list_available_metrics()}\n")

    # 6. 创建一个抽取器进行演示
    print("5. 创建抽取器...")

    mock_extractor = ExtractorFactory.create("magic-html")
    print("抽取器已创建\n")

    # 7. 运行评测
    print("6. 运行评测...")
    result = evaluator.evaluate(
        dataset=loaded_dataset,
        extractor=mock_extractor,
        max_samples=3000  # 限制样本数量用于演示
    )

    # 8. 显示结果
    print("\n7. 评测结果:")
    print("=" * 50)
    formatted_results = format_results(result.to_dict())
    print(formatted_results)

    # 9. 保存结果
    results_dir = Path("results")
    results_dir.mkdir(exist_ok=True)

    results_path = results_dir / "magic-html_evaluation_0603_results.json"
    DataSaver.save_evaluation_results(result, results_path)
    print(f"\n结果已保存到: {results_path}")

    # 10. 生成报告
    report_path = results_dir / "magic-html_evaluation_0603_report.csv"
    DataSaver.save_summary_report(result, report_path)
    print(f"报告已保存到: {report_path}")

def demo_llm_webkit_evaluation():
    """演示LLM-WebKit抽取器的6项指标评测"""
    
    print("=== LLM-WebKit Extractor 6项指标评测示例 ===\n")
    
    # 设置日志
    setup_logging(level="INFO")
    
    # 1. 创建包含各种内容类型的测试数据集
    print("1. 创建包含多种内容类型的测试数据集...")
    
    samples = []
    
    # 样本1: 包含文本和代码
    samples.append(DataSample(
        id="text_code_sample",
        html="""
        <html>
        <body>
            <h1>Python编程示例</h1>
            <p>这是一段关于Python编程的介绍文本。</p>
            <pre><code>
def hello_world():
    print("Hello, World!")
    return True
            </code></pre>
            <p>以上代码展示了一个简单的Python函数。</p>
        </body>
        </html>
        """,
        groundtruth_content="""# Python编程示例

这是一段关于Python编程的介绍文本。

```python
def hello_world():
    print("Hello, World!")
    return True
```

以上代码展示了一个简单的Python函数。""",
        groundtruth_content_list=[
            {"type": "heading", "content": "Python编程示例", "level": 1},
            {"type": "text", "content": "这是一段关于Python编程的介绍文本。"},
            {"type": "code", "content": "def hello_world():\n    print(\"Hello, World!\")\n    return True", "language": "python"},
            {"type": "text", "content": "以上代码展示了一个简单的Python函数。"}
        ]
    ))
    
    # 样本2: 包含表格
    samples.append(DataSample(
        id="table_sample",
        html="""
        <html>
        <body>
            <h2>销售数据统计</h2>
            <table>
                <thead>
                    <tr>
                        <th>产品</th>
                        <th>销量</th>
                        <th>收入</th>
                    </tr>
                </thead>
                <tbody>
                    <tr>
                        <td>产品A</td>
                        <td>100</td>
                        <td>1000</td>
                    </tr>
                    <tr>
                        <td>产品B</td>
                        <td>200</td>
                        <td>3000</td>
                    </tr>
                </tbody>
            </table>
        </body>
        </html>
        """,
        groundtruth_content="""## 销售数据统计

| 产品 | 销量 | 收入 |
|------|------|------|
| 产品A | 100 | 1000 |
| 产品B | 200 | 3000 |""",
        groundtruth_content_list=[
            {"type": "heading", "content": "销售数据统计", "level": 2},
            {"type": "table", "content": "| 产品 | 销量 | 收入 |\n|------|------|------|\n| 产品A | 100 | 1000 |\n| 产品B | 200 | 3000 |"}
        ]
    ))
    
    # 样本3: 包含公式
    samples.append(DataSample(
        id="formula_sample",
        html="""
        <html>
        <body>
            <h2>数学公式示例</h2>
            <p>这是一个行内公式: $E = mc^2$</p>
            <p>这是一个行间公式:</p>
            <div>$$\\int_{-\\infty}^{\\infty} e^{-x^2} dx = \\sqrt{\\pi}$$</div>
        </body>
        </html>
        """,
        groundtruth_content="""## 数学公式示例

这是一个行内公式: $E = mc^2$

这是一个行间公式:

$$\\int_{-\\infty}^{\\infty} e^{-x^2} dx = \\sqrt{\\pi}$$""",
        groundtruth_content_list=[
            {"type": "heading", "content": "数学公式示例", "level": 2},
            {"type": "text", "content": "这是一个行内公式: $E = mc^2$"},
            {"type": "text", "content": "这是一个行间公式:"},
            {"type": "formula", "content": "\\int_{-\\infty}^{\\infty} e^{-x^2} dx = \\sqrt{\\pi}"}
        ]
    ))
    
    # 创建数据集并添加样本
    dataset = BenchmarkDataset(name="llm_webkit_test", description="LLM-WebKit 6项指标测试数据集")
    for sample in samples:
        dataset.add_sample(sample)
    
    print(f"测试数据集包含 {len(dataset)} 个样本")
    print(f"样本类型: 文本+代码, 表格, 公式\n")
    
    # 2. 创建LLM-WebKit抽取器
    print("2. 创建LLM-WebKit抽取器...")
    
    # 显示所有可用的抽取器
    available_extractors = ExtractorFactory.list_available()
    print(f"可用的抽取器: {available_extractors}")
    
    # 直接创建LLM-WebKit抽取器，设置模型路径
    config = {
        "model_path": "/Users/chupei/model/checkpoint-3296"
    }
    extractor = ExtractorFactory.create("llm-webkit", config=config)
    print(f"✅ LLM-WebKit抽取器创建成功，模型路径: {config['model_path']}")
    
    print()
    
    # 3. 创建评测器并显示所有可用指标
    print("3. 创建评测器...")
    evaluator = Evaluator()
    available_metrics = evaluator.metric_calculator.list_available_metrics()
    print(f"✅ 可用的评测指标 ({len(available_metrics)}项):")
    
    # 按照6项指标分类显示
    target_metrics = ["overall", "text_edit", "code_edit", "table_edit", "table_TEDS", "formula_edit"]
    
    for metric in target_metrics:
        if metric in available_metrics:
            print(f"  ✅ {metric}")
        else:
            print(f"  ❌ {metric} (未注册)")
    
    print()
    
    # 4. 运行评测
    print("4. 开始评测...")
    print("=" * 60)
    
    result = evaluator.evaluate(
        dataset=dataset,
        extractor=extractor,
        max_samples=None  # 评测所有样本
    )
    
    # 5. 显示详细的6项指标结果
    print("\n5. 📊 6项指标详细评测结果:")
    print("=" * 60)
    
    results_dict = result.to_dict()
    
    # 从overall_metrics中提取指标结果
    metrics = results_dict.get('overall_metrics', {})
    
    # 按照指标分类显示
    print(f"\n🏆 综合指标:")
    if 'overall' in metrics:
        print(f"  overall (综合得分): {metrics['overall']:.4f}")
    else:
        print("  overall: 未计算")
    
    print(f"\n📝 文本相关指标:")
    if 'text_edit' in metrics:
        print(f"  text_edit (文本编辑距离): {metrics['text_edit']:.4f}")
    else:
        print("  text_edit: 未计算")
    if 'code_edit' in metrics:
        print(f"  code_edit (代码编辑距离): {metrics['code_edit']:.4f}")
    else:
        print("  code_edit: 未计算")
    
    print(f"\n📊 表格相关指标:")
    if 'table_edit' in metrics:
        print(f"  table_edit (表格编辑距离): {metrics['table_edit']:.4f}")
    else:
        print("  table_edit: 未计算")
    if 'table_TEDS' in metrics:
        print(f"  table_TEDS (表格结构相似度): {metrics['table_TEDS']:.4f}")
    else:
        print("  table_TEDS: 未计算")
    
    print(f"\n🧮 公式相关指标:")
    if 'formula_edit' in metrics:
        print(f"  formula_edit (公式编辑距离): {metrics['formula_edit']:.4f}")
    else:
        print("  formula_edit: 未计算")
    
    print(f"\n📈 详细统计:")
    print(f"  总样本数: {len(dataset)}")
    success_count = len([s for s in results_dict.get('sample_results', []) if s.get('extraction_success', False)])
    failure_count = len(dataset) - success_count
    print(f"  成功样本数: {success_count}")
    print(f"  失败样本数: {failure_count}")
    
    # 6. 保存结果到文件
    print("\n" + "=" * 60)
    print("6. 保存评测结果...")
    
    results_dir = Path("results")
    results_dir.mkdir(exist_ok=True)
    
    # 保存详细结果
    results_path = results_dir / "llm_webkit_evaluation_results.json"
    DataSaver.save_evaluation_results(result, results_path)  # 直接传递result对象
    print(f"✅ 详细结果已保存到: {results_path}")
    
    # 生成CSV报告
    report_path = results_dir / "llm_webkit_evaluation_report.csv"
    DataSaver.save_summary_report(result, report_path)  # 直接传递result对象
    print(f"✅ CSV报告已保存到: {report_path}")
    
    print("\n" + "=" * 60)
    print("✅ LLM-WebKit 6项指标评测完成！")


def demo_dataset_with_extraction():
    """演示保存带有抽取内容的数据集"""
    print("=== 演示：保存带有抽取内容的数据集 ===")
    
    from webmainbench import DataLoader, DataSaver, Evaluator, ExtractorFactory
    from pathlib import Path
    
    # 从文件加载数据集
    data_dir = Path("data")
    dataset_path = data_dir / "sample_dataset.jsonl"
    # dataset_path = "/Users/chupei/Downloads/WebMainBench_dataset_merge_2549.jsonl"
    
    print(f"📂 从文件加载数据集: {dataset_path}")
    dataset = DataLoader.load_jsonl(dataset_path, include_results=False)
    dataset.name = "WebMainBench_with_extraction"
    dataset.description = "演示抽取内容保存的测试数据集"
    
    print(f"📊 加载数据集完成，包含 {len(dataset.samples)} 个样本")
    
    # 创建抽取器并运行评测
    try:
        extractor = ExtractorFactory.create("llm-webkit", config={"model_path": "/Users/chupei/model/checkpoint-3296"})
        print(f"🤖 使用抽取器: {extractor.name}")
    except Exception as e:
        print(f"⚠️ LLM-WebKit抽取器创建失败，使用mock抽取器: {e}")
        extractor = ExtractorFactory.create("mock")
    
    # 运行评测
    evaluator = Evaluator()
    result = evaluator.evaluate(dataset, extractor)
    
    print(f"✅ 评测完成，总体得分: {result.overall_metrics.get('overall', 0):.4f}")
    
    # 保存带有抽取内容的数据集
    results_dir = Path("results")
    enriched_dataset_path = results_dir / f"{dataset.name}_with_{extractor.name}_extraction.jsonl"
    
    DataSaver.save_dataset_with_extraction(
        results=result,
        dataset=dataset, 
        file_path=enriched_dataset_path,
        extractor_name=extractor.name
    )
    
    print(f"💾 已保存带有抽取内容的数据集到: {enriched_dataset_path}")
    
    # 保存评测结果和摘要报告
    evaluation_results_path = results_dir / f"{dataset.name}_{extractor.name}_evaluation_results.json"
    summary_report_path = results_dir / f"{dataset.name}_{extractor.name}_evaluation_report.csv"
    
    DataSaver.save_evaluation_results(result, evaluation_results_path)
    DataSaver.save_summary_report(result, summary_report_path)
    
    print(f"📊 已保存评测结果到: {evaluation_results_path}")
    print(f"📈 已保存摘要报告到: {summary_report_path}")
    
    # 显示保存的字段信息
    print("\n📋 保存的新字段包括:")
    print(f"  - {extractor.name}_content: 抽取的内容")
    print(f"  - {extractor.name}_content_list: 抽取的结构化内容列表")
    print(f"  - {extractor.name}_success: 抽取是否成功")
    print(f"  - {extractor.name}_time: 抽取耗时")
    print(f"  - {extractor.name}_*_score: 各项指标分数")

if __name__ == "__main__":
    try:
<<<<<<< HEAD
        demo_trafilatura_evaluation()
        demo_resiliparse_evaluation()
        demo_magic_html_evaluation()
        # demo_llm_webkit_evaluation()  # 使用LLM-WebKit评测示例
        # demo_extractor_comparison()
=======
        demo_basic_mock_evaluation()
        demo_llm_webkit_evaluation()  # 使用LLM-WebKit评测示例
        demo_extractor_comparison()
        demo_dataset_with_extraction()  # 演示保存带有抽取内容的数据集
>>>>>>> 6ace3ce9
        print("\n✅ 示例运行完成！")
        
    except Exception as e:
        print(f"\n❌ 运行出错: {e}")
        import traceback
        traceback.print_exc() <|MERGE_RESOLUTION|>--- conflicted
+++ resolved
@@ -458,246 +458,6 @@
     print(f"\n📊 榜单已保存到: {leaderboard_path}")
 
 
-def demo_trafilatura_evaluation():
-    """演示基本评测流程"""
-
-    print("=== WebMainBench 基本使用示例 ===\n")
-
-    # 设置日志
-    setup_logging(level="INFO")
-
-    # # 1. 创建或加载数据集
-    # print("1. 创建示例数据集...")
-    # dataset = create_sample_dataset()
-    # print(f"数据集包含 {len(dataset)} 个样本")
-    # print(f"数据集统计: {dataset.get_statistics()}\n")
-    #
-    # # 2. 保存数据集到文件
-    # data_dir = Path("data")
-    # data_dir.mkdir(exist_ok=True)
-    #
-    # dataset_path = data_dir / "sample_dataset.jsonl"
-    # DataSaver.save_jsonl(dataset, dataset_path, include_results=False)
-    # print(f"数据集已保存到: {dataset_path}\n")
-    #
-    # # 3. 重新加载数据集
-    # print("2. 重新加载数据集...")
-    # loaded_dataset = DataLoader.load_jsonl(dataset_path)
-    # print(f"加载的数据集包含 {len(loaded_dataset)} 个样本\n")
-
-    # 1. 加载本地JSONL数据集
-    print("1. 加载本地数据集...")
-    # 请将此处的文件路径替换为你的本地JSONL文件路径
-    dataset_path = Path("../../update_0603.jsonl")  # 本地JSONL文件路径
-    loaded_dataset = DataLoader.load_jsonl(dataset_path)
-    print(f"加载的数据集包含 {len(loaded_dataset)} 个样本")
-    print(f"数据集统计: {loaded_dataset.get_statistics()}\n")
-
-    # 4. 列出可用的抽取器
-    print("3. 可用的抽取器:")
-    available_extractors = ExtractorFactory.list_available()
-    for extractor_name in available_extractors:
-        print(f"  - {extractor_name}")
-    print()
-
-    # 5. 创建评测器
-    print("4. 创建评测器...")
-    evaluator = Evaluator()
-    print(f"可用的评测指标: {evaluator.metric_calculator.list_available_metrics()}\n")
-
-    # 6. 创建一个抽取器进行演示
-    print("5. 创建抽取器...")
-
-    mock_extractor = ExtractorFactory.create("trafilatura")
-    print("抽取器已创建\n")
-
-    # 7. 运行评测
-    print("6. 运行评测...")
-    result = evaluator.evaluate(
-        dataset=loaded_dataset,
-        extractor=mock_extractor,
-        max_samples=3000  # 限制样本数量用于演示
-    )
-
-    # 8. 显示结果
-    print("\n7. 评测结果:")
-    print("=" * 50)
-    formatted_results = format_results(result.to_dict())
-    print(formatted_results)
-
-    # 9. 保存结果
-    results_dir = Path("results")
-    results_dir.mkdir(exist_ok=True)
-
-    results_path = results_dir / "trafilatura_evaluation_0603_results.json"
-    DataSaver.save_evaluation_results(result, results_path)
-    print(f"\n结果已保存到: {results_path}")
-
-    # 10. 生成报告
-    report_path = results_dir / "trafilatura_evaluation_0603_report.csv"
-    DataSaver.save_summary_report(result, report_path)
-    print(f"报告已保存到: {report_path}")
-
-def demo_resiliparse_evaluation():
-    """演示基本评测流程"""
-
-    print("=== WebMainBench 基本使用示例 ===\n")
-
-    # 设置日志
-    setup_logging(level="INFO")
-
-    # # 1. 创建或加载数据集
-    # print("1. 创建示例数据集...")
-    # dataset = create_sample_dataset()
-    # print(f"数据集包含 {len(dataset)} 个样本")
-    # print(f"数据集统计: {dataset.get_statistics()}\n")
-    #
-    # # 2. 保存数据集到文件
-    # data_dir = Path("data")
-    # data_dir.mkdir(exist_ok=True)
-    #
-    # dataset_path = data_dir / "sample_dataset.jsonl"
-    # DataSaver.save_jsonl(dataset, dataset_path, include_results=False)
-    # print(f"数据集已保存到: {dataset_path}\n")
-    #
-    # # 3. 重新加载数据集
-    # print("2. 重新加载数据集...")
-    # loaded_dataset = DataLoader.load_jsonl(dataset_path)
-    # print(f"加载的数据集包含 {len(loaded_dataset)} 个样本\n")
-
-    # 1. 加载本地JSONL数据集
-    print("1. 加载本地数据集...")
-    # 请将此处的文件路径替换为你的本地JSONL文件路径
-    dataset_path = Path("../../update_0603.jsonl")  # 本地JSONL文件路径
-    loaded_dataset = DataLoader.load_jsonl(dataset_path)
-    print(f"加载的数据集包含 {len(loaded_dataset)} 个样本")
-    print(f"数据集统计: {loaded_dataset.get_statistics()}\n")
-
-    # 4. 列出可用的抽取器
-    print("3. 可用的抽取器:")
-    available_extractors = ExtractorFactory.list_available()
-    for extractor_name in available_extractors:
-        print(f"  - {extractor_name}")
-    print()
-
-    # 5. 创建评测器
-    print("4. 创建评测器...")
-    evaluator = Evaluator()
-    print(f"可用的评测指标: {evaluator.metric_calculator.list_available_metrics()}\n")
-
-    # 6. 创建一个抽取器进行演示
-    print("5. 创建抽取器...")
-
-    mock_extractor = ExtractorFactory.create("resiliparse")
-    print("抽取器已创建\n")
-
-    # 7. 运行评测
-    print("6. 运行评测...")
-    result = evaluator.evaluate(
-        dataset=loaded_dataset,
-        extractor=mock_extractor,
-        max_samples=3000  # 限制样本数量用于演示
-    )
-
-    # 8. 显示结果
-    print("\n7. 评测结果:")
-    print("=" * 50)
-    formatted_results = format_results(result.to_dict())
-    print(formatted_results)
-
-    # 9. 保存结果
-    results_dir = Path("results")
-    results_dir.mkdir(exist_ok=True)
-
-    results_path = results_dir / "resiliparse_evaluation_0603_results.json"
-    DataSaver.save_evaluation_results(result, results_path)
-    print(f"\n结果已保存到: {results_path}")
-
-    # 10. 生成报告
-    report_path = results_dir / "resiliparse_evaluation_0603_report.csv"
-    DataSaver.save_summary_report(result, report_path)
-    print(f"报告已保存到: {report_path}")
-
-def demo_magic_html_evaluation():
-    """演示基本评测流程"""
-
-    print("=== WebMainBench 基本使用示例 ===\n")
-
-    # 设置日志
-    setup_logging(level="INFO")
-
-    # # 1. 创建或加载数据集
-    # print("1. 创建示例数据集...")
-    # dataset = create_sample_dataset()
-    # print(f"数据集包含 {len(dataset)} 个样本")
-    # print(f"数据集统计: {dataset.get_statistics()}\n")
-    #
-    # # 2. 保存数据集到文件
-    # data_dir = Path("data")
-    # data_dir.mkdir(exist_ok=True)
-    #
-    # dataset_path = data_dir / "sample_dataset.jsonl"
-    # DataSaver.save_jsonl(dataset, dataset_path, include_results=False)
-    # print(f"数据集已保存到: {dataset_path}\n")
-    #
-    # # 3. 重新加载数据集
-    # print("2. 重新加载数据集...")
-    # loaded_dataset = DataLoader.load_jsonl(dataset_path)
-    # print(f"加载的数据集包含 {len(loaded_dataset)} 个样本\n")
-
-    # 1. 加载本地JSONL数据集
-    print("1. 加载本地数据集...")
-    # 请将此处的文件路径替换为你的本地JSONL文件路径
-    dataset_path = Path("../../update_0603.jsonl")  # 本地JSONL文件路径
-    loaded_dataset = DataLoader.load_jsonl(dataset_path)
-    print(f"加载的数据集包含 {len(loaded_dataset)} 个样本")
-    print(f"数据集统计: {loaded_dataset.get_statistics()}\n")
-
-    # 4. 列出可用的抽取器
-    print("3. 可用的抽取器:")
-    available_extractors = ExtractorFactory.list_available()
-    for extractor_name in available_extractors:
-        print(f"  - {extractor_name}")
-    print()
-
-    # 5. 创建评测器
-    print("4. 创建评测器...")
-    evaluator = Evaluator()
-    print(f"可用的评测指标: {evaluator.metric_calculator.list_available_metrics()}\n")
-
-    # 6. 创建一个抽取器进行演示
-    print("5. 创建抽取器...")
-
-    mock_extractor = ExtractorFactory.create("magic-html")
-    print("抽取器已创建\n")
-
-    # 7. 运行评测
-    print("6. 运行评测...")
-    result = evaluator.evaluate(
-        dataset=loaded_dataset,
-        extractor=mock_extractor,
-        max_samples=3000  # 限制样本数量用于演示
-    )
-
-    # 8. 显示结果
-    print("\n7. 评测结果:")
-    print("=" * 50)
-    formatted_results = format_results(result.to_dict())
-    print(formatted_results)
-
-    # 9. 保存结果
-    results_dir = Path("results")
-    results_dir.mkdir(exist_ok=True)
-
-    results_path = results_dir / "magic-html_evaluation_0603_results.json"
-    DataSaver.save_evaluation_results(result, results_path)
-    print(f"\n结果已保存到: {results_path}")
-
-    # 10. 生成报告
-    report_path = results_dir / "magic-html_evaluation_0603_report.csv"
-    DataSaver.save_summary_report(result, report_path)
-    print(f"报告已保存到: {report_path}")
-
 def demo_llm_webkit_evaluation():
     """演示LLM-WebKit抽取器的6项指标评测"""
     
@@ -1005,18 +765,10 @@
 
 if __name__ == "__main__":
     try:
-<<<<<<< HEAD
-        demo_trafilatura_evaluation()
-        demo_resiliparse_evaluation()
-        demo_magic_html_evaluation()
-        # demo_llm_webkit_evaluation()  # 使用LLM-WebKit评测示例
-        # demo_extractor_comparison()
-=======
         demo_basic_mock_evaluation()
         demo_llm_webkit_evaluation()  # 使用LLM-WebKit评测示例
         demo_extractor_comparison()
         demo_dataset_with_extraction()  # 演示保存带有抽取内容的数据集
->>>>>>> 6ace3ce9
         print("\n✅ 示例运行完成！")
         
     except Exception as e:
